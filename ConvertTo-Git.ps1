--- conflicted
+++ resolved
@@ -1,1558 +1,1948 @@
-<#
-.SYNOPSIS
-    Converts a TFVC repository to Git while preserving complete history and branch structure.
-
-.DESCRIPTION
-    ConvertTo-Git.ps1 extracts TFVC history and directly replays/applies it to a Git repository.
-    This script processes all changesets chronologically through the entire branch hierarchy,
-    maintaining original timestamps, authors, and comments. It creates a consistent project rooted directory tree 
-    suitable for large projects with complex branch structures.
-
-    The script supports multiple authentication methods:
-    - Windows Integrated Authentication (default)
-    - Basic Authentication with username/password
-    - Personal Access Token (PAT) for modern Azure DevOps environments
-
-.PARAMETER TfsProject
-    The TFVC path to convert, in the format "$/ProjectName".
-    This can be the root of a project or a subfolder.
-
-.PARAMETER TfsCollection
-    The URL to your TFS/Azure DevOps collection, e.g., "https://dev.azure.com/organization" or "https://tfs.company.com/tfs/DefaultCollection".
-
-.PARAMETER OutputPath
-    The local folder where the Git repository will be created/updated.
-
-.PARAMETER PrimaryBranchName
-    The name of the TFS primary project branch and the default Git branch name.
-    Defaults to "main" if not specified.
-
-.PARAMETER FromChangesetId
-    Starting changeset ID for migration. If specified, only changes from this ID forward will be processed.
-    Defaults to 0 (process all changesets).
-
-.PARAMETER WithQualityControl
-    Switch parameter to enable additional validation. When enabled, each file version is verified against
-    the source TFVC repository to ensure integrity. This will slow down the process but ensures accuracy.
-
-.PARAMETER UseWindows
-    Switch parameter to use Windows Integrated Authentication (default if no auth method specified).
-
-.PARAMETER UseBasic
-    Switch parameter to use Basic Authentication.
-
-.PARAMETER UsePAT
-    Switch parameter to use Personal Access Token authentication.
-
-.PARAMETER Credential
-    PSCredential object containing username/password for either Windows or Basic authentication.
-    If not provided when using these methods, the script will use default Windows credentials.
-
-.PARAMETER AccessToken
-    Personal Access Token for Azure DevOps authentication.
-    If not provided but UsePAT is specified, the script will check for an environment variable named "TfsAccessToken".
-
-.PARAMETER LogFile
-    Path to write script execution log. Defaults to a timestamped file in the temp directory.
-
-.EXAMPLE
-    # Using Windows Integrated Authentication (default):
-    .\ConvertTo-Git.ps1 -TfsProject "$/ProjectName" -OutputPath "C:\OutputFolder" -TfsCollection "https://tfs.company.com/tfs/DefaultCollection"
-
-.EXAMPLE
-    # Using Windows Authentication with explicit credentials:
-    $cred = Get-Credential
-    .\ConvertTo-Git.ps1 -TfsProject "$/ProjectName" -OutputPath "C:\OutputFolder" -TfsCollection "https://tfs.company.com/tfs/DefaultCollection" -UseWindows -Credential $cred
-
-.EXAMPLE
-    # Using Basic Authentication:
-    $cred = Get-Credential
-    .\ConvertTo-Git.ps1 -TfsProject "$/ProjectName" -OutputPath "C:\OutputFolder" -TfsCollection "https://dev.azure.com/organization" -UseBasic -Credential $cred
-
-.EXAMPLE
-    # Using Personal Access Token (PAT) authentication:
-    .\ConvertTo-Git.ps1 -TfsProject "$/ProjectName" -OutputPath "C:\OutputFolder" -TfsCollection "https://dev.azure.com/organization" -UsePAT -AccessToken "your-personal-access-token"
-
-.EXAMPLE
-    # Starting migration from a specific changeset:
-    .\ConvertTo-Git.ps1 -TfsProject "$/ProjectName" -OutputPath "C:\OutputFolder" -TfsCollection "https://dev.azure.com/organization" -FromChangesetId 1000 -UsePAT -AccessToken "your-personal-access-token"
-
-.EXAMPLE
-    # Using quality control for data verification:
-    .\ConvertTo-Git.ps1 -TfsProject "$/ProjectName" -OutputPath "C:\OutputFolder" -TfsCollection "https://dev.azure.com/organization" -WithQualityControl -UsePAT -AccessToken "your-personal-access-token"
-
-.EXAMPLE
-    # Using Personal Access Token from environment variable:
-    $env:TfsAccessToken = "your-personal-access-token"
-    .\ConvertTo-Git.ps1 -TfsProject "$/ProjectName" -OutputPath "C:\OutputFolder" -TfsCollection "https://dev.azure.com/organization" -UsePAT
-
-.EXAMPLE
-    # Using in Azure DevOps pipeline:
-    # YAML pipeline:
-    # - task: PowerShell@2
-    #   inputs:
-    #     filePath: '.\ConvertTo-Git.ps1'
-    #     arguments: '-TfsProject "$/YourProject" -OutputPath "$(Build.ArtifactStagingDirectory)" -TfsCollection "https://dev.azure.com/organization" -UsePAT -AccessToken "$(TfsAccessToken)"'
-    #   displayName: 'Convert TFVC to Git'
-
-.NOTES
-    File Name      : ConvertTo-Git.ps1
-    Author         : Amund N. Letrud (Tryll)
-    
-    Performance:
-    - For large repositories, this script may take several hours to run
-    - Progress is displayed with percentage complete
-    - Compatible with Azure DevOps pipeline tasks
-    
-.LINK
-    https://github.com/Tryll/TeamFoundationServer
-#>
-[CmdletBinding(DefaultParameterSetName="UseWindows")]
-param(
-    [Parameter(Mandatory=$true)]
-    [string]$TfsProject,
-
-    [Parameter(Mandatory=$true)]
-    [string]$TfsCollection,
-    
-    [Parameter(Mandatory=$true)]
-    [string]$OutputPath,
-
-    # The name of the TFS primary project branch and the default Git branch name
-    [Parameter(Mandatory=$false)]
-    [string]$PrimaryBranchName = "main",
-
-    [Parameter(Mandatory=$false)]
-    [int]$FromChangesetId = 0,
-
-    [Parameter(mandatory=$false)]
-    [switch]$Continue,
-<<<<<<< HEAD
-=======
-
-    [Parameter(Mandatory=$false)]
-    [string]$git = (if ([string]::IsNullOrEmpty($ENV:GIT_PATH)) { "git" } else { $ENV:GIT_PATH }),
->>>>>>> 5316f71c
-
-    [Parameter(Mandatory=$false)]
-    [string]$git = (if ([string]::IsNullOrEmpty($ENV:GIT_PATH)) { "git" } else { $ENV:GIT_PATH }),
-
-    # Quality control effectively checks every iteration of a file, this will slow down the process, but ensure the files are correct.
-    [Parameter(Mandatory=$false)]
-    [switch]$WithQualityControl,
-
-    [Parameter(Mandatory=$false, ParameterSetName="UseWindows")]
-    [switch]$UseWindows,
-    
-    [Parameter(Mandatory=$false, ParameterSetName="UseBasic")]
-    [switch]$UseBasic,
-
-    [Parameter(Mandatory=$false, ParameterSetName="UseWindows")]
-    [Parameter(Mandatory=$false, ParameterSetName="UseBasic")]
-    [System.Management.Automation.PSCredential]
-    [System.Management.Automation.Credential()]
-    $Credential = [System.Management.Automation.PSCredential]::Empty,
-
-    [Parameter(Mandatory=$false, ParameterSetName="UsePAT")]
-    [switch]$UsePAT,
-
-    [Parameter(Mandatory=$false, ParameterSetName="UsePAT")]
-    [string]$AccessToken = $env:TfsAccessToken,
-    
-    [Parameter(Mandatory=$false)]
-    [string]$LogFile = "$env:TEMP\convertto-git-$(Get-Date -Format 'yyyy-MM-dd-HHmmss').txt"
-
-)
-
-$global:GIT_PATH = $git
-
-# Setting code page 
-#chcp 437
-
-# Support functions
-# ********************************
-#region SupportFunctions
-
-# find branch by path, longest to shortest
-function Get-GitBranch  {
-    param ($tfsPath)
-    if ($tfsPath -eq $null) {
-        throw ("Get-GitBranch : Path cannot be null")
-    }
-
-    $currentPath = $tfsPath.Trim('/')
-    while ($currentPath -ne "" ) {
-        if ($branches.ContainsKey($currentPath)) {
-            return $branches[$currentPath]
-        }
-        # No more to check, default to main
-        if ($currentPath.LastIndexOf('/') -lt 0) {
-            break
-        }
-        $currentPath = $currentPath.Substring(0, $currentPath.LastIndexOf('/'))
-    }
-
-    # When we have processed all down to $/ the only implication is that we are looking for something not in the same project.
-    Write-Verbose "Get-GitBranch: $tfsPath is from another project on TFS."
-    throw ("Get-GitBranch: $tfsPath is from another project on TFS.")
-}
-
-# create a new branch directly from container, input should never be a file.
-function Add-GitBranch {
-    param ($fromContainer)
-    $fromContainer = $fromContainer.Trim('/')
-
-    # Find source
-    $source = Get-GitBranch($fromContainer)
-    $sourceName = $source.Name
-
-
-    $branchName = $fromContainer.Replace($projectPath,"").replace("/","-").Replace("$", "").Replace(".","-").Replace(" ","-").Trim('-')
-    if ($sourceName -eq  $branchName) {
-        Write-Verbose "Add-GitBranch: Branch $branchName already exists"
-        return $source
-    }
-    
-    Write-Verbose "Add-GitBranch: Creating branch '$branchName' from '$sourceName'"
-    $branches[$fromContainer] = @{
-        Name = $branchName
-
-        TfsPath = $fromContainer 
-
-        # Ensure the top root is removed
-        Rewrite = $fromContainer.Substring($projectPath.Length).Trim('/')
-    }
-
-    # Create the new branch folder from source branch
-    
-    push-location $sourceName
-
-    # cygwin git unable to create workstrees. oh my.
-    # git branch $branchName | write-host
-    
-    # Creates orphan branches as default, from sourceName which is always main.
-    # If this logic works, we can reduce complexity in this function.
-    # Automatically creates branch with name "branchName"
-    git worktree add -f --orphan "../$branchName" | write-verbose
-
-    pop-location
-
-
-    return $branches[$fromContainer]
-}
-
-function Get-ItemBranch {
-    param ($path, $changesetId)
-
-
-    $changeSet = new-object Microsoft.TeamFoundation.VersionControl.Client.ChangesetVersionSpec -argumentlist @($changesetId)
-
-    do {
-        $item = new-object Microsoft.TeamFoundation.VersionControl.Client.ItemIdentifier($path,  $changeSet )
-        $branchObject = $vcs.QueryBranchObjects($item, [Microsoft.TeamFoundation.VersionControl.Client.RecursionType]::None)
-        if ($branchObject -ne $null) {
-            break
-        }
-
-        $path = $path.SubString(0, $path.LastIndexOf('/'))
-    } while ($path.Length -gt 2)
-
-    # Default to main
-    if ($path -eq  '$') {
-        # Write-Verbose "Get-ItemBranch: Defaulting to main branch for $path at TFS-$changesetId"
-        return "$projectPath/$projectBranch"
-    }
-
-    return $path
-}
-
-function Compare-Files {
-    param (
-        [Parameter(Mandatory=$true)]
-        [string]$File1,
-        
-        [Parameter(Mandatory=$true)]
-        [string]$File2
-    )
-    
-    # Ensure the files exist
-    if (-not (Test-Path -Path $File1)) {
-        throw "File not found: $File1"
-    }
-    
-    if (-not (Test-Path -Path $File2)) {
-        throw "File not found: $File2"
-    }
-    
-    # Get full paths to avoid any path-related issues
-    #$fullPath1 = (Resolve-Path $File1).Path
-    #$fullPath2 = (Resolve-Path $File2).Path
-    
-    $fullPath1 = $File1.Replace("\","/")
-    $fullPath2 = $File2.Replace("\","/")
-    # Use git diff with -w to ignore all whitespace differences (including BOMs)
-    invoke-git diff --no-index --exit-code -w "$fullPath1" "$fullPath2"
-   
-    # Git returns exit code 0 if files are identical, 1 if different
-    # Return $true if files are the same (ignoring BOMs)
-    return ($LASTEXITCODE -eq 0)
-}
-
-
-function Invoke-Git {
-   
-    $gitPath = if ($global:GIT_PATH) { $global:GIT_PATH } else { if ($ENV:GIT_PATH) { $ENV:GIT_PATH } else { "git" } }
-
-    # Powershell has an inconsistency problem where piped arrays with single elements are returned as the element
-    # Escapes {} with \ for \{ \} in filepaths
-    $escapedArgs =@()
-    foreach ($arg in $args) {
-        $escapedArgs += $arg -replace '([{}])', '\$1'
-    }
-
-    $originalPreference = $ErrorActionPreference
-    $ErrorActionPreference = 'Continue'
-    # Powershell has alot of problems providing both stderr and stdout
-    $stdErr =@()
-    $stdOut = @()
-       
-    & $gitPath @escapedArgs 2>&1 | % { if($_ -is [String]) { $stdOut+=$_ } else { $stdErr+=$_.Exception.Message} }
-    $ErrorActionPreference= $originalPreference
-
-    $gitOutput = $stdErr + $stdOut
-
-    $gitOutput = $gitOutput | % { 
-            [System.Text.Encoding]::UTF8.GetString([System.Text.Encoding]::GetEncoding("IBM865").GetBytes($_)) # chcp 437, DOS-862
-    }
-   
-    # Powershell has a problem with args and string passing - Pipes in PS reduces @("asd") to just "asd"
-    if ($gitOutput -ne $null -and $gitOutput -is [String]) {
-        $gitOutput = @($gitOutput)
-    }
-
-    if ($gitOutput -ne $null){
-        $message =  $gitOutput[0]
-        if ($message.ToLower().StartsWith("warning")) {
-            Write-Warning $message
-        } 
-
-        if ($message.ToLower().StartsWith("fatal") -or $message.ToLower().StartsWith("error")) {
-            if (![String]::IsNullOrEmpty($message) -and (
-                    $message.Trim() -eq "fatal: unable to write new index file"  -or
-                    $message.Trim().EndsWith("Resource temporarily unavailable") -or
-                    $message.Trim() -eq "fatal: failed to run pack-refs"  
-                    )) {
-                Write-Warning "Retrying due to $message"
-                # Alot of failes doing this manually..
-                #invoke-git gc | write-verbose
-             
-                return Invoke-Git @args
-          
-            }
-            # fatal and others
-            throw($message)
-        }
-    }
-
-    return $gitOutput  
-}
-
-function Get-TfsItem {
-    param(
-        [Parameter(Mandatory=$true)]
-        [int]
-        $ChangesetId,
-
-        [Parameter(Mandatory=$true)]
-        [string]
-        $Item,
-
-        [Parameter(Mandatory=$false)]
-        [string]
-        $Project = $global:TFSProject,
-
-        [Parameter(Mandatory=$false)]
-        [Microsoft.TeamFoundation.VersionControl.Client.VersionControlServer]
-        $tfsConnection = $global:TFSConnection
-    ) 
-
-    if ($tfsConnection -eq $null) {
-        throw("Requires TFS Connection")
-    }
-
-    if (-not $Item.StartsWith("$") -and $Project -eq $null) {
-        throw("Unrooted relative paths are not supported, either prefix Item or specify Project")
-    }
-
-    if (-not $Item.StartsWith("$")) {
-        $Item = join-path -path $Project -childpath $Item
-        if (-not $Item.StartsWith("$")) {
-            $Item = "$/$Item"
-        }
-    }
-
-    $changeset = $tfsConnection.GetChangeset($ChangesetId)
-
-    # Ensure path is TFS styled
-    $Item = $Item.Replace("\","/")
-
-    return $changeset.changes | ? { $_.Item.ServerItem -ieq $Item}
-
-}
-
-function Get-GitItem {
-    param( [Parameter(Mandatory=$true)]
-            $fileName,
-
-            [Parameter(Mandatory=$false)]
-            $hash="HEAD") 
-
-
-    $gitLocalName = $fileName.Replace("\","/")
-     # First look in commit, fastest - identify git local case
-    $found = invoke-git show --name-only $hash | ? { $_ -ieq "$gitLocalName" }
-    if ($found -eq $null) {
-
-        # Then look in tree with direct path (faster than full recursive scan)
-        $found = invoke-git ls-tree --name-only $hash -- "$gitLocalName"
-        if ($found -eq $null) {
-            # Finally, full tree scan if direct path fails (handles case sensitivity issues)
-            Write-Verbose "Get-GitItem: Tree-scanning in $hash (slow)"
-            $found = invoke-git ls-tree -r --name-only $hash | ? { $_ -ieq "$gitLocalName" }
-        }
-
-    }
-
-    return $found
-}
-
-
-function Get-SourceItem {
-    param($change, $changesetId, $currentBranchName)
-
-    if ($change.MergeSources -eq $null -or $change.MergeSources.Count -eq 0) {
-        throw "Get-SourceItem: change item has no sources - $changesetId $($change.Item.ServerItem)"
-    }
-   
-    # Find container, branch base path
-    $Source = @{
-        Path = $change.MergeSources[0].ServerItem
-    }
-    if ($Source.Path -eq $null) {
-        $item=$change.MergeSources[0].ServerItem
-        Write-Verbose "Get-SourceItem failed finding branch for $item from $changesetId"
-        throw "Get-SourceItem: Missing branch for $item"
-    }
-
-    $Source.BranchPath = Get-ItemBranch $Source.Path $changesetId
-
-    if (-not $Source.BranchPath.StartsWith($projectPath)) {
-        # We will support this from main thread, by always downloading - history will not be there though.
-        Write-Verbose "Get-SourceItem: $($Source.BranchPath) is not from project $projectPath"
-        throw("Get-SourceItem: Should not be here")
-    }
-
-    $Source.Branch = Get-GitBranch $Source.BranchPath
-    $Source.BranchName = $Source.Branch.Name
-    $Source.ChangesetId = $change.MergeSources[0].VersionTo
-    $Source.ChangesetIdFrom = $change.MergeSources[0].VersionFrom
-    $Source.Hash = $branchHashTracker["$($Source.BranchName)-$($Source.ChangesetId)"]
-    # Simple fix for Root, using global $projectPath
-    #if ($Source.Branch.TfsPath -eq $projectPath) {
-    #    $Source.Branch.TfsPath+="/main"
-    #}
-
-    # Ensure we have Window format paths
-    $Source.RelativePath = $Source.Path.Replace($Source.Branch.TfsPath, $Source.Branch.Rewrite).TrimStart('/').Replace('/', '\')
-
-    Write-Verbose "Get-SourceItem: [$($Source.BranchPath)]:[$($Source.Branch.TfsPath)] is [$($Source.BranchName)] [$($Source.ChangesetIdFrom)-$($Source.ChangesetId)] [$($Source.Hash)] with rewrite '$($Source.Branch.Rewrite)' for $($Source.RelativePath)"
-
-    # Scan current first, as this will not be possible to git history scan if in current - Check if file is in current folder structure (could use git status file here)
-    # This is what TFS does, but it should really have picked from previous.
-    if ($Source.ChangesetId -eq $changesetId -and $Source.BranchName -eq $currentBranchName -and (Test-Path $Source.RelativePath)) {
-        Write-Verbose "Get-SourceItem: [$($Source.BranchPath)]:[$($Source.Branch.TfsPath)] is [$($Source.BranchName)] [$($Source.ChangesetIdFrom)-$($Source.ChangesetId)] $($Source.RelativePath) found in current path"
-        $Source.ChangesetId = $changesetId
-        $Source.Hash = $null
-
-        $Source.RelativePath = (get-gititem -fileName $Source.RelativePath)
-        return $Source
-    }
-
-    if ($Source.ChangesetId -ne $changesetId -and $Source.Hash -eq $null) {
-        Write-Verbose "Get-SourceItem: Source Hash cannot be null"
-    }
-
-    # Scan in range if required
-
-    #Write-Verbose "Get-SourceItem: Not Implemented: Source range merge $($Source.ChangesetId) - $($Source.ChangesetIdFrom), using top range only for now."
-    $lastFoundIn=0
-    $lastFoundFile=""
-    $gitLocalName = $Source.RelativePath.Replace("\","/")
-<<<<<<< HEAD
-
-    # Iterate from Top to Bottom, exit on first hit as this will be the newest change
-    for($i= $Source.ChangesetId; $i -ge $Source.ChangesetIdFrom; $i--) {
-
-        # Check if $i/"changesetid" is valid for this branch as a previous commit
-        if ($branchHashTracker.ContainsKey("$($Source.BranchName)-$i")) {
-            # Fetch hash from previous commit
-            $tryHash = $branchHashTracker["$($Source.BranchName)-$i"]
-
-=======
-
-    # Iterate from Top to Bottom, exit on first hit as this will be the newest change
-    for($i= $Source.ChangesetId; $i -ge $Source.ChangesetIdFrom; $i--) {
-
-        # Check if $i/"changesetid" is valid for this branch as a previous commit
-        if ($branchHashTracker.ContainsKey("$($Source.BranchName)-$i")) {
-            # Fetch hash from previous commit
-            $tryHash = $branchHashTracker["$($Source.BranchName)-$i"]
-
->>>>>>> 5316f71c
-            Write-Verbose "Get-SourceItem: Looking in $($Source.BranchName)-$i : $tryHash"
-
-            # First look in commit, fastest
-            $lastFoundFile = get-gititem -fileName $gitLocalName -hash $tryHash 
-            
-
-            if ($lastFoundFile -ne $null ) {
-                $lastFoundIn=$i
-                # Break on first hit
-                break
-            } else {
-                
-                # TFS supports references to deleted files, isnt that marvelous.
-                # We need to check if we are referencing a deleted file, then accept and return empty source as it is impossible to merge from a deleted commit
-                $previous = get-tfsitem -changesetid $i -item $Source.RelativePath
-                if ($previous -ne $null -and $previous.ChangeType -band [Microsoft.TeamFoundation.VersionControl.Client.ChangeType]::Delete) {
-                    Write-Verbose "Get-SourceItem: [$($Source.BranchName)] [TFS-$i] $($Source.RelativePath) Found deleted in previous TFS changeset."
-                    # Returns empty Source
-                    $Source.ChangesetId = $i
-                    $Source.Hash = $null
-                    return $Source
-                }
-
-                # Continue searching
-
-            }
-        }
-    }
-
-
-    if ($lastFoundIn -ne 0) {
-        # using lastFoundFile to match case:
-        Write-Verbose "Get-SourceItem: Scan found file ""$lastFoundFile"" in TFS-$lastFoundIn"
-
-        $Source.ChangesetId = $lastFoundIn
-        # reverting back to windows format
-        $Source.RelativePath = $lastFoundfile.Replace("/","\") 
-        $Source.Hash = $branchHashTracker["$($Source.BranchName)-$($Source.ChangesetId)"]      
-    }  else {
-
-        # No source solution found, shouldnt happen
-        throw("Get-SourceItem: Scan failed to find $($Source.RelativePath) for changeset range $($Source.ChangesetId)-$($Source.ChangesetIdFrom)")
-    }
-
-
-    Write-Verbose "Get-SourceItem: [$($Source.BranchName)] [$($Source.ChangesetId)-$($Source.ChangesetIdFrom)] [$($Source.Hash)] $($Source.RelativePath)"
-
- 
-    return $Source
-}
-
-
-function Commit-ChangesetToGit {
-    param(
-        [Microsoft.TeamFoundation.VersionControl.Client.Changeset]
-        $changeset,
-
-        [string]
-        $branchName
-    )
-
-    try {
-        push-location $branchName
-
-        # Set environment variables for commit author and date
-        $env:GIT_AUTHOR_NAME = $changeset.OwnerDisplayName
-        $env:GIT_AUTHOR_EMAIL = "$($changeset.OwnerDisplayName.Replace(' ', '.'))"
-        $env:GIT_AUTHOR_DATE = $changeset.CreationDate.ToString('yyyy-MM-dd HH:mm:ss K')
-        $env:GIT_COMMITTER_NAME = $changeset.OwnerDisplayName
-        $env:GIT_COMMITTER_EMAIL = "$($changeset.OwnerDisplayName.Replace(' ', '.'))"
-        $env:GIT_COMMITTER_DATE = $changeset.CreationDate.ToString('yyyy-MM-dd HH:mm:ss K')
-
-        
-        # Enter source branch for early commit
-    
-       
-        invoke-git status  | Write-Host
-        
-        invoke-git add -vfA | Write-Host
-     
-        # Prepare commit message, handle any type of comments and special chars
-        $commentTmpFile = [System.IO.Path]::GetTempFileName()
-        "$($changeset.Comment) [TFS-$($changeset.ChangesetId)]" | Out-File -FilePath $commentTmpFile -Encoding ASCII -NoNewline
-            
-        $currentHash = $null
-        try {
-             $currentHash = invoke-git rev-parse HEAD
-        } catch {
-            # first commit can report missing HEAD
-        }          
-
-        # Handle special  commit message chars:
-        invoke-git commit -F $commentTmpFile --allow-empty | Write-Host
-
-    
-        
-        $hash = invoke-git rev-parse HEAD  
-        
-        if ($currentHash -ne $null -and $hash -eq $currentHash) {
-            throw "Commit failed, stopping for review"
-        }
-
-        Remove-Item -Path $commentTmpFile -force
-
-        $branchHashTracker["$branchName-$changesetId"] =  $hash
-        Write-Host "[TFS-$changesetId] [$branchName] [$hash] Comitted" -ForegroundColor Gray
-      
-       
-        pop-location #sourceBranchName
-
-
-    } finally {
-
-        # Clean up environment variables
-        Remove-Item Env:\GIT_AUTHOR_NAME -ErrorAction SilentlyContinue
-        Remove-Item Env:\GIT_AUTHOR_EMAIL -ErrorAction SilentlyContinue
-        Remove-Item Env:\GIT_AUTHOR_DATE -ErrorAction SilentlyContinue
-        Remove-Item Env:\GIT_COMMITTER_NAME -ErrorAction SilentlyContinue
-        Remove-Item Env:\GIT_COMMITTER_EMAIL -ErrorAction SilentlyContinue
-        Remove-Item Env:\GIT_COMMITTER_DATE -ErrorAction SilentlyContinue
-    }
-
-}
-
-function Sort-TfsChangeItems {
-    param (
-        [Parameter(Mandatory=$true)]
-        [array]$changes
-    )
-    
-    # Define operation precedence (lower number = higher priority)
-    $precedence = @{
-        [Microsoft.TeamFoundation.VersionControl.Client.ChangeType]::Delete = 1
-        [Microsoft.TeamFoundation.VersionControl.Client.ChangeType]::Rename = 2
-        [Microsoft.TeamFoundation.VersionControl.Client.ChangeType]::Add = 3
-        [Microsoft.TeamFoundation.VersionControl.Client.ChangeType]::Edit = 4
-        [Microsoft.TeamFoundation.VersionControl.Client.ChangeType]::Merge = 5
-    }
-    
-    # Sort by precedence, then by path depth (shallow to deep), then alphabetically
-    $sorted = $changes | Sort-Object -Property @(
-        # Primary sort: Operation precedence
-        @{
-            Expression = {
-                $change = $_
-                $minPrecedence = 999
-                foreach ($changeType in $precedence.Keys) {
-                    if ($change.ChangeType -band $changeType) {
-                        $minPrecedence = [Math]::Min($minPrecedence, $precedence[$changeType])
-                    }
-                }
-                return $minPrecedence
-            }
-        },
-        # Secondary sort: Path depth (folders before files)
-        @{
-            Expression = { ($_.Item.ServerItem -split '/').Count }
-        },
-        # Tertiary sort: Alphabetical by path
-        @{
-            Expression = { $_.Item.ServerItem }
-        }
-    )
-    
-    # Handle specific rename-before-add cases for the same path
-    $result = @()
-    $addItems = @{}
-    
-    foreach ($change in $sorted) {
-        if (($change.ChangeType -band [Microsoft.TeamFoundation.VersionControl.Client.ChangeType]::Add) -and 
-            ($change.Item.ItemType -band [Microsoft.TeamFoundation.VersionControl.Client.ItemType]::File)) {
-            $addItems[$change.Item.ServerItem] = $change
-        }
-        elseif (($change.ChangeType -band [Microsoft.TeamFoundation.VersionControl.Client.ChangeType]::Rename) -and 
-                $change.MergeSources.Count -gt 0 -and 
-                $addItems.ContainsKey($change.MergeSources[0].ServerItem)) {
-            # Insert rename before the corresponding add
-            $result += $change
-            $result += $addItems[$change.MergeSources[0].ServerItem]
-            $addItems.Remove($change.MergeSources[0].ServerItem)
-            continue
-        }
-        
-        # Add items that weren't part of rename pairs
-        if (-not ($addItems.ContainsValue($change))) {
-            $result += $change
-        }
-    }
-    
-    # Add any remaining add operations
-    $result += $addItems.Values
-    
-    return $result
-}
-
-
-Add-Type -TypeDefinition @"
-using System;
-using System.Runtime.InteropServices;
-using System.Text;
-
-public class PathAPI {
-    [DllImport("kernel32.dll", SetLastError = true, CharSet = CharSet.Auto)]
-    [return: MarshalAs(UnmanagedType.U4)]
-    public static extern int GetLongPathName(
-        [MarshalAs(UnmanagedType.LPTStr)]
-        string lpszShortPath,
-        [MarshalAs(UnmanagedType.LPTStr)]
-        StringBuilder lpszLongPath,
-        [MarshalAs(UnmanagedType.U4)]
-        int cchBuffer);
-}
-"@
-
-function Get-RealCasedPath {
-    param([string]$Path)
-    
-    $buffer = [System.Text.StringBuilder]::new(2048)
-    $result = [PathAPI]::GetLongPathName($Path, $buffer,  $buffer.Capacity)
-    
-    if ($result -gt 0) {
-        return $buffer.ToString(0, $result)
-    }
-    $buffer = $null
-    return $Path  # fallback to original if API call fails
-}
-
-#endregion
-
-
-
-
-# Start transcript if LogFile is provided
-try { 
-if ($LogFile) {
-    Start-Transcript -Path $LogFile -Append -ErrorAction SilentlyContinue
-    Write-Host "Logging to: $LogFile" -ForegroundColor Gray
-}
-
-# Check if running in Pipeline
-$isInPipeline = $env:TF_BUILD -eq "True"
-
-
-# Check if required .NET assemblies are available
-$vsPath = @(
-    "C:\Program Files (x86)\Microsoft Visual Studio\2019\Enterprise\Common7\IDE\CommonExtensions\Microsoft\TeamFoundation\Team Explorer",
-    "C:\Program Files (x86)\Microsoft Visual Studio\2019\Professional\Common7\IDE\CommonExtensions\Microsoft\TeamFoundation\Team Explorer",
-    "C:\Program Files (x86)\Microsoft Visual Studio\2019\Community\Common7\IDE\CommonExtensions\Microsoft\TeamFoundation\Team Explorer",
-    "C:\Program Files\Microsoft Visual Studio\2022\Enterprise\Common7\IDE\CommonExtensions\Microsoft\TeamFoundation\Team Explorer",
-    "C:\Program Files\Microsoft Visual Studio\2022\Professional\Common7\IDE\CommonExtensions\Microsoft\TeamFoundation\Team Explorer",
-    "C:\Program Files\Microsoft Visual Studio\2022\Community\Common7\IDE\CommonExtensions\Microsoft\TeamFoundation\Team Explorer"
-)
-
-$tfAssemblyFound = $false
-
-foreach ($path in $vsPath) {
-    $tfAssemblyPath = Join-Path -Path $path -ChildPath "Microsoft.TeamFoundation.VersionControl.Client.dll"
-    if (Test-Path $tfAssemblyPath) {
-
-        Write-Host "Found TFS assembly at: $tfAssemblyPath" -ForegroundColor Green
-        Add-Type -Path $tfAssemblyPath
-        
-        # Also load other required assemblies
-        $clientAssemblyPath = Join-Path -Path $path -ChildPath "Microsoft.TeamFoundation.Client.dll"
-        if (Test-Path $clientAssemblyPath) {
-            Add-Type -Path $clientAssemblyPath
-        }
-
-        $tfAssemblyFound = $true
-
-        break
-    }
-   
-}
-
-if (-not $tfAssemblyFound) {
-    Write-Host "Error: TFS client assembly not found. Please make sure Visual Studio with Team Explorer is installed." -ForegroundColor Red
-    exit 1
-}
-
-
-
-
-$gitVersion = & $git --version
-Write-Host "Git version: $gitVersion" -ForegroundColor Green
-
-
-
-# Create output directory if it doesn't exist
-if (!(Test-Path $OutputPath)) {
-    Write-Host "Creating output directory: $OutputPath" -ForegroundColor Cyan
-    New-Item -ItemType Directory -Path $OutputPath -Force | Out-Null
-}
-
-
-
-# Initialize Git repository
-Write-Host "Initializing target root $OutputPath..." -ForegroundColor Cyan
-Push-Location $OutputPath
-$targetRoot = (pwd).path
-
-
-# Connect to TFS with appropriate authentication
-Write-Host "Connecting to TFS at $TfsCollection..." -ForegroundColor Cyan
-$startTime = Get-Date
-
-try {
-    switch ($PSCmdlet.ParameterSetName) {
-        "UseWindows" {
-            # Windows Integrated Authentication logic
-            if ($Credential -ne [System.Management.Automation.PSCredential]::Empty) {
-                Write-Host "Using provided crendentials for Windows authentication" -ForegroundColor Cyan
-                $tfsCred = $Credential.GetNetworkCredential()
-            } else {
-                # Fall back to default/integrated Windows authentication
-                Write-Host "Using default Windows authentication" -ForegroundColor Cyan
-                $tfsCred = [System.Net.CredentialCache]::DefaultNetworkCredentials
-            }
-        }
-
-        "UseBasic" {
-            Write-Host "Using provided crendentials for Basic authentication" -ForegroundColor Cyan
-            $tfsCred = $cred.GetNetworkCredential()
-        }
-
-        "UsePAT" {
-            Write-Output "Using Personal Access Token authentication (Parameter or Environment TfsAccessToken)" -ForegroundColor Cyan
-            if (!$AccessToken -and !$env:TfsAccessToken) {
-                Write-Host "Error: Personal Access Token not provided" -ForegroundColor Red
-                exit 1
-            }
-            $tfsCred = New-Object System.Net.NetworkCredential("", $AccessToken)     
-        }
-    }
-
-   
-    $tfsServer = New-Object Microsoft.TeamFoundation.Client.TfsTeamProjectCollection(
-        [Uri]$TfsCollection, 
-        $tfsCred
-    )
-
-
-    # Connect to server
-    $tfsServer.Authenticate()
-    
-    $vcs = $tfsServer.GetService([Microsoft.TeamFoundation.VersionControl.Client.VersionControlServer])
-    $global:TFSConnection = $vcs
-    Write-Host "Connected successfully" -ForegroundColor Green
-} catch {
-    Write-Host "Error connecting to TFS: $_" -ForegroundColor Red
-    exit 1
-}
-
-# Get all changesets for the specified path
-Write-Host "Retrieving history for $TfsProject (this may take a while)..." -ForegroundColor Cyan
-
-$project = $vcs.GetTeamProject($TfsProject)
-if ($project -eq $null) {
-    Write-Host "Error: Project $TfsProject not found" -ForegroundColor Red
-    exit 1
-}
-$projectPath=$project.ServerItem
-Write-Host "Found project $projectPath"
-$global:TFSProject = $projectPath
-
-$env:GIT_CONFIG_GLOBAL = Join-Path -path (pwd) -childpath ".gitconfig"
-# Default Git settings
-
-& $git config --global user.email "tfs@git"
-
-& $git config --global user.name "TFS migration"
-
-& $git config --global core.autocrlf false
-
-& $git config --global core.longpaths true
-# Old TFS checkins are case-insensitive, so we need to ignore case.
-
-& $git config --global core.ignorecase true
-
-# Disable special unicode file name treatments
-& $git config --global core.quotepath false
-
-& $git config --global --add safe.directory "*"
-
-
-# Create the first main branch folder and initialize Git
-$projectBranch = "main"
-
-
-
-# Initialize State
-
-# Track all branches, with default branch first:
-$branches = @{
-    # The first and default branch and way to catch all floating TFS folders
-    "$projectPath" = @{
-        Name = $PrimaryBranchName
-        TfsPath = "$projectPath" 
-        Rewrite = ""
-    }
-}
-
-$processedChangesets = 0
-$processedItems = 0
-$gitGCCounter = 0
-$branchHashTracker = @{}
-$processingChangesetId = 0
-
-if ($Continue -and (Test-Path "laststate.json")) {
-    
-    Add-Type -AssemblyName System.Web.Extensions
-    $serializer = New-Object System.Web.Script.Serialization.JavaScriptSerializer
-    $state = $serializer.DeserializeObject((get-content laststate.json ))
-  
-    $processedChangesets = $state.processedChangesets
-    $processedItems = $state.processedItems
-    $gitGCCounter = $state.gitGCCounter
-    $branchHashTracker = $state.branchHashTracker
-    $branches  = $state.branches
-    if ($state.processingChangesetId -gt 0) {
-        $FromChangesetId  = $state.processingChangesetId
-    }
-
-    Write-Host "Rolling back to prepare for $FromChangesetId"
-    push-location $projectBranch
-    git reset --hard HEAD
-    git clean -fd
-    git gc
-    pop-location
-    Write-Host "Resuming processing from $FromChangesetId"
-}
-
-
-
-# New Repository or Continue:
-if (-not (Test-path (join-path $projectBranch ".git"))) {
-    Write-Host "Creating repository $projectBranch"
-    $d = New-Item -ItemType Directory -Path $projectBranch -Force
-    Push-Location $projectBranch
-    & $git init -b $projectBranch
-    & $git commit -m "init" --allow-empty
-    Pop-Location
-
-} else {
-  Write-Host "Using existing repository $projectBranch"
-
-}
-
-
-$longPathsValue = Get-ItemProperty -Path "HKLM:\SYSTEM\CurrentControlSet\Control\FileSystem" -Name "LongPathsEnabled" -ErrorAction SilentlyContinue
-if ($null -eq $longPathsValue -or $longPathsValue.LongPathsEnabled -ne 1) {
-    Write-Host "Warning: Long Paths not enabled for Windows!" -ForegroundColor Cyan
-} else {
-    Write-Host "Confirmed Long Paths is enabled for Windows"
-}
-
-
-# track changes to branches, will git commit to each branch
-$branchChanges = @{}
-
-
-
-$fromVersion = $null
-if ($FromChangesetId -gt 0) {
-    $fromVersion = new-object Microsoft.TeamFoundation.VersionControl.Client.ChangesetVersionSpec $FromChangesetId
-}
-
-# DOWNLOAD all TFS Project history
-$history = $vcs.QueryHistory(
-    $projectPath,
-    [Microsoft.TeamFoundation.VersionControl.Client.VersionSpec]::Latest,
-    0,
-    [Microsoft.TeamFoundation.VersionControl.Client.RecursionType]::Full,
-    $null,
-    $fromVersion,
-    $null,
-    [int]::MaxValue,    # Get all changesets
-    $false, # Don't Include details yet
-    $false  # Don't include download info to improve performance
-)
-
-# Sort changesets by date (oldest first)
-$sortedHistory = $history | Sort-Object CreationDate
-
-$totalChangesets = $sortedHistory.Count
-Write-Host "Found $totalChangesets changesets - processing from oldest to newest" -ForegroundColor Green
-
-$totalChangesets +=$FromChangesetId
-
-try {   # Finally block to save state.
-
-# Process each changeset
-foreach ($cs in $sortedHistory) {
-    $processedChangesets++
-    $changesetId=$cs.ChangesetId
-    $progressPercent = [math]::Round(($processedChangesets / $totalChangesets) * 100, 2)
-
-    # Display / Progress updates
-    if ($isInPipeline) {
-        Write-Host "##vso[task.setprogress value=$progressPercent;]Changeset $changesetId # $processedChangesets / $totalChangesets ($progressPercent%)"
-    } else {
-        Write-Progress -Activity "Replaying" -Status "Changeset $changesetId # $processedChangesets / $totalChangesets ($progressPercent%)" -PercentComplete $progressPercent
-    }
-
-    Write-Host "[TFS-$changesetId] Processing Changeset $changesetId, $($cs.OwnerDisplayName) @ $($cs.CreationDate.ToString('yyyy-MM-dd HH:mm:ss'))" -ForegroundColor Cyan
-    
-    # Get detailed changeset info
-    $changeset = $vcs.GetChangeset($cs.ChangesetId)
-    $changes = $vcs.GetChangesForChangeset($cs.ChangesetId, $true,  [int]::MaxValue, $null, $null, $true)
-    $changeCount = $changes.Count
-    Write-Host "[TFS-$changesetId] Changeset with $changeCount changes" -ForegroundColor Gray
-   
-
-    # Process each change in the changeset
-    $changeCounter=0
-    $changesetId=0
-    $relativePath =""
-
-    # Need to address "Add" vs "Rename" so that the order will be correct, Rename first the Add on the same file.
-    # This will be handled as inplace replacement if discovered.
-    Write-Verbose "Ensuring Rename < Add in changes"
-    $ordered = Sort-TfsChangeItems -changes $changes
-
-
-    foreach ($change in $ordered) {
-
-        $changeCounter++
-        $changeItem = $change.Item
-        $changesetId = [Int]::Parse($changeItem.ChangesetId)
-        $processingChangesetId = $changesetId
-        $changeType = [Microsoft.TeamFoundation.VersionControl.Client.ChangeType]($change.ChangeType)
-        $itemType = [Microsoft.TeamFoundation.VersionControl.Client.ItemType]($changeItem.ItemType)
-        $itemId= [Int]::Parse($changeItem.ItemId)
-        $itemPath = $changeItem.ServerItem
-        $processedItems++
-        $forceAddNoSource = $false
-        $ensureDeleted = $false
-        $fileDeleted = $false
-        $qualityCheckNotApplicable = $false
-
-
-        # Abort on mysterious change
-        if ($change.MergeSources.Count -gt 1) {
-            Write-Warning "[TFS-$changesetId]  [$changeCounter/$changeCount] [$changeType] $itemPath Has multiple merge sources"
-        } 
-            
-        # Skip changes not in the specified path
-        if ($itemPath.StartsWith($projectPath) -eq $false) {
-            Write-Host "[TFS-$changesetId] [UNKNOWN] [$changeCounter/$changeCount] [$changeType] $itemPath - skipping, out of project" -ForegroundColor Yellow
-            continue
-        }
-        if ($itemPath -eq $projectPath) {
-            continue
-        }  
-    
-        # Retrieve TFS Branch for item in changeset
-        $tfsBranchPath=  Get-ItemBranch $itemPath $changesetId
-        if ($tfsBranchPath -eq $null) {
-            $tfsBranchPath = "$projectPath/$projectBranch"
-        }
-
-    
-        # Check if we have a defined branch:
-        $branch = Get-GitBranch($tfsBranchPath)
-
-        # Check if we have a branch change:
-        $path =$branch.TfsPath
-        if ($path -eq $projectPath) {
-            $path+="/$projectBranch"
-        }
-        if ($branch -eq $null -or $path -ne $tfsBranchPath) {
-            $branch = Add-GitBranch($tfsBranchPath)
-            $branchName=$branch.Name 
-            Write-Host "[TFS-$changesetId] [$branchName] [$changeCounter/$changeCount] [$changeType] $itemPath - Creating branch $branchName" -ForegroundColor Yellow
-        }
-        $branchName=$branch.Name
-        
-        # Find file relative path by branch name (folder) and item path replaced with branch local path.
-        # This is the magic that will ensure we track the same files across branches.
-        $relativePath = $itemPath.Replace($branch.TfsPath, $branch.Rewrite).TrimStart('/').Replace('/', '\')
-
-        # Enter Branch:
-        Write-Host "[TFS-$changesetId] [$branchName] [$changeCounter/$changeCount] [$changeType] [$itemType] $relativePath - Processing" -ForegroundColor Cyan
-
-        push-location $branchName
-        $branchChanges[$branchName] = $true
-
-
-        try { #  try/finally for pop-location and  quality control
-
-    
-
-
-            # Retrieve files from a Source changeset, and prepare for other actions later
-            # Merging/Branching and Rename (Rename essentially acts as a merge with source, since we are branching early)
-            if (($changeType -band [Microsoft.TeamFoundation.VersionControl.Client.ChangeType]::Merge -or
-                 $changeType -band [Microsoft.TeamFoundation.VersionControl.Client.ChangeType]::Branch -or
-                 $changeType -band [Microsoft.TeamFoundation.VersionControl.Client.ChangeType]::Rename -or
-                 $changeType -band [Microsoft.TeamFoundation.VersionControl.Client.ChangeType]::SourceRename -or
-                 $changeType -band [Microsoft.TeamFoundation.VersionControl.Client.ChangeType]::Undelete -or
-                 $changeType -band [Microsoft.TeamFoundation.VersionControl.Client.ChangeType]::Rollback  )) {
-                
-
-                # Out of project route
-                if ($change.MergeSources.Count -gt 0 -and -not $change.MergeSources[0].ServerItem.StartsWith($projectPath)) {
-                    Write-Host "[TFS-$changesetId] [$branchName] [$changeCounter/$changeCount] [$changeType] $relativePath - Is not from our project $projectPath!" -ForegroundColor Gray
-                    $forceAddNoSource = $true
-                }
-
-                # TFS No Op in GIT
-                if ($changeType -band [Microsoft.TeamFoundation.VersionControl.Client.ChangeType]::Delete -and 
-                    $changeType -band [Microsoft.TeamFoundation.VersionControl.Client.ChangeType]::SourceRename) {
-
-                    Write-Host "[TFS-$changesetId] [$branchName] [$changeCounter/$changeCount] [$changeType] $relativePath - Delete+SourceRename is NO-OP" -ForegroundColor Gray
-                    $qualityCheckNotApplicable = $true
-                    #Next Item!
-                    continue
-                }
-
-
-                # The change item is a branch/merge with a source reference
-                if (-not $forceAddNoSource -and $change.MergeSources.Count -gt 0) {
-                
-                    # Lets ignore folders in merge/branch, as files are processed subsequently and git handles folders better/to good
-                    if ($itemType -eq [Microsoft.TeamFoundation.VersionControl.Client.ItemType]::Folder) {
-                        Write-Host "[TFS-$changesetId] [$branchName] [$changeCounter/$changeCount] [$changeType] $relativePath - Merging/Rename/Branch - ignoring container operations" -ForegroundColor Gray
-                        $qualityCheckNotApplicable = $true
-                        # Next item!
-                        continue
-                    }
-
-                    <# "Merge" operations on TFS without Edit or Branch is really nothing, and can be ignored if same source/target - from the perspective of GIT and change tracking.
-                    if ($changeType -eq ($changeType -band [Microsoft.TeamFoundation.VersionControl.Client.ChangeType]::Merge)
-                        ) {
-                        Write-Host "[TFS-$changesetId] [$branchName] [$changeCounter/$changeCount] [$changeType] $relativePath - Merging without Edit/Branch is a NO-OP in GIT" -ForegroundColor Gray
-                        # There is nothing to check
-                        $qualityCheckNotApplicable = $true
-
-                        # Next item!
-                        continue
-                    } #>
-
-                     # "Delete" + "Merge" + "SourceRename" => a file was renamed (and the source file "deleted") originally, there is nothing to track here as there is nothing to do.
-                     if ($changeType -eq ($changeType -band [Microsoft.TeamFoundation.VersionControl.Client.ChangeType]::Merge -and 
-                                          $changeType -band [Microsoft.TeamFoundation.VersionControl.Client.ChangeType]::SourceRename -and
-                                          $changeType -band [Microsoft.TeamFoundation.VersionControl.Client.ChangeType]::Delete)) {
-                        Write-Host "[TFS-$changesetId] [$branchName] [$changeCounter/$changeCount] [$changeType] $relativePath - Delete+Merge+SourceReName is a NO-OP in GIT" -ForegroundColor Gray
-                        # There is nothing to check
-                        $qualityCheckNotApplicable = $true
-
-                        # Next item!
-                        continue
-                    }
-                    
-
-
-
-                    # Get source item
-                    $source = Get-SourceItem $change $changesetId $branchName
-                    $sourceBranchName = $source.BranchName
-                    $sourceChangesetId = $source.ChangesetId
-                    $sourcehash = $source.Hash
-                    $sourceRelativePath = $source.RelativePath
-                    
-                    Write-Host "[TFS-$changesetId] [$branchName] [$changeCounter/$changeCount] [$changeType] $relativePath - from [tfs-$sourceChangesetId][$sourceBranchName][$sourcehash]" -ForegroundColor Gray
-          
-
-                    # Check if we are merging from another branch in the same changeset, this case would not allow checkout to function properly
-                    if ($changesetId -eq  $sourceChangesetId -and $branchName -ne $sourceBranchName -and $sourcehash -eq $null) {
-                        Write-Verbose "[TFS-$changesetId] [$branchName] [$changeCounter/$changeCount] [$changeType] $relativePath - Reference is intra changeset, commiting early"
-                 
-                        pop-location # Exit current branch
-
-                        Commit-ChangesetToGit -Changeset $changeset -branchName $sourceBranchName
-                        
-                        Write-Host "[TFS-$changesetId] [$branchName] [$changeCounter/$changeCount] [$changeType] $relativePath - from [tfs-$sourceChangesetId][$sourceBranchName][$sourcehash] Commit updated!" -ForegroundColor Gray
-          
-                      
-                      
-                        # Reenter branch
-                        push-location $branchName
-
-
-                        # Source branch dont need changeset finalization commit.
-                        # IF this comes again, we'll overwrite branchHashTracker and be unable to refer to earlier commits from tfs.
-                        # Expecting TFS to submitt its changes in sequence, so that this does not happen!
-                        $branchChanges.Remove($sourceBranchName)
-                        
-                    }
-                    
-
-
-                    # Takes current branch head, incase we need to revert a file
-                    $backupHead = $null
-                    # Do not restore backup if move is in same changeset/branch/commit, the rename is rename
-                    # Source has to exist
-                    if ($sourcehash -ne $null -and (Test-Path -path $sourceRelativePath)) {
-                        # If file exists in target branch, we need to revert it back to original state
-                        if ($sourceBranchName -ne $branchName) {
-                            push-location ..\$sourceBranchName
-                        }
-                        $backupHead = invoke-git rev-parse HEAD
-                        if ($sourceBranchName -ne $branchName) {
-                            pop-location
-                        }
-                    }
-                    
-                    
-                    # What do we do for branches created in same changeset that we want to copy from here!
-
-                    # CHECKOUT from hash, it that exists - else file is local to branch:
-                    if ($sourcehash -ne $null) { # -and $changeItem.DeletionId -eq 0) {
-
-                        #$sourceRelativePath = $sourceRelativePath.Replace("/","\") # Flip path seps back
-
-                        Write-Verbose "Checking out $sourceRelativePath from $sourcehash"
-                        $sourceRelativePath = $sourceRelativePath.Replace("\","/")
-
-                     
-                        invoke-git checkout -f $sourcehash -- "$sourceRelativePath" | write-verbose
-              
-                        
-                        # We need to flip this back for this to work
-                        $sourceRelativePath = $sourceRelativePath.Replace("/","\")
-                      
-                       
-                    } else {
-                        <#if ($changeItem.DeletionId -gt 0) {
-                              
-                                # Decision: Will not forward merge deleted items, by findit it and removing it.
-                                # This could lead to a problem later when a file is request "undeleted", we'll have to look it up at that time.
-                                # This approach keeps GIT history correct.
-                                Write-Verbose "$sourceRelativePath is intended to be deleted"
-                                $fileDeleted = $true
-                                # Avoiding move processing
-                                $sourceRelativePath = $relativePath
-                                
-                        } #>
-                    }
-                    
-
-                    # CHECKOUT RENAME: Source and Destination is not the same : (GIT PROBLEMS:)
-                    if ($sourceRelativePath -ne $relativePath) {
-
-                  
-                        # Continue with normal rename
-                        Write-Verbose "Renaming intermediate $sourceRelativePath to target $relativePath"
-
-                        # Ensure folder structure exists, and remove the target file
-                        $targetFile = new-item -path $relativePath -type file -force -erroraction SilentlyContinue 
-                        remove-item -path $relativePath -force -erroraction SilentlyContinue | Out-Null
-
-                        # Flip to linux style
-                        $sourceRelativePath=$sourceRelativePath.Replace("\","/") # Flip to linux path seps
-                        $relativePath = $relativePath.Replace("\","/")
-
-                        Write-Verbose "Renaming intermediate native $sourceRelativePath to target $relativePath"
-                        invoke-git mv -f "$sourceRelativePath" "$relativePath" | write-verbose
-
-
-                        if ($backupHead -ne $null) {
-                            Write-Verbose "Reverting intermediate $sourceRelativePath from $backupHead"
-                            
-                            invoke-git checkout -f $backupHead -- "$sourceRelativePath" | write-verbose
-                        }
-
-                        
-                        # Flip back to windows
-                        $relativePath = $relativePath.Replace("/","\")
-                        $sourceRelativePath = $sourceRelativePath.Replace("/","\") 
-             
-                    }
-
-
-                    # Let it continue to Edit!
-                } else {
-
-                    Write-Verbose "[TFS-$changesetId] [$branchName] [$changeCounter/$changeCount] [$changeType] $relativePath - Without source"
-
-                    if ($changeType -band [Microsoft.TeamFoundation.VersionControl.Client.ChangeType]::Delete) {
-                        Write-Verbose "[TFS-$changesetId] [$branchName] [$changeCounter/$changeCount] [$changeType] $relativePath - Without source, deleting"
-                        $ensureDeleted = $true
-                    } else {
-                        Write-Verbose "[TFS-$changesetId] [$branchName] [$changeCounter/$changeCount] [$changeType] $relativePath - Without source, adding"
-                        # Continue processing as normal file
-                        $forceAddNoSource = $true
-                    }
-                    
-                }
-              
-            }
-     
-
-            # Create Folder
-            if ($itemType -band [Microsoft.TeamFoundation.VersionControl.Client.ItemType]::Folder) {
-
-                Write-Host "[TFS-$changesetId] [$branchName] [$changeCounter/$changeCount] [$changeType] $relativePath" -ForegroundColor Gray
-
-                if ($changeType -band [Microsoft.TeamFoundation.VersionControl.Client.ChangeType]::Delete) {
-                    Write-Host "[TFS-$changesetId] [$branchName] [$changeCounter/$changeCount] [$changeType] $relativePath - Folder - ignoring container delete operations" -ForegroundColor Gray
-
-                    # Next item!
-                    continue
-                }
-                
-                new-item -path $relativePath -type directory -force -erroraction SilentlyContinue | Out-Null
-
-                # Next item!
-                continue
-                
-            }
-
-      
-        
-          # Add/Edit - Downloading:
-            if ($changeType -band [Microsoft.TeamFoundation.VersionControl.Client.ChangeType]::Add -or 
-                $changeType -band [Microsoft.TeamFoundation.VersionControl.Client.ChangeType]::Edit -or 
-                $changeType -band [Microsoft.TeamFoundation.VersionControl.Client.ChangeType]::Encoding -or  # Easier to just download the state TFS wants this to be, to ensure equal hash
-                $changeType -band [Microsoft.TeamFoundation.VersionControl.Client.ChangeType]::Rename -or    # Stand alone (or with sourcerename in changeset) can have modified content...
-                $forceAddNoSource ) {
-        
-                # Default Commit File action: Edit, Add, Branch without source and so on:
-                Write-Host "[TFS-$changesetId] [$branchName] [$changeCounter/$changeCount] [$changeType] $relativePath - Downloading" -ForegroundColor Gray
-
-          
-                    # Creates the target file and directory structure
-                    $target = new-item -path $relativePath -itemType File -force -erroraction silentlycontinue
-                    remove-item -path $relativePath
-                
-                    $changeItem.DownloadFile($target.FullName)
-
-                    if (-not (Test-Path -path $target.FullName)) {
-                        Write-Verbose "[TFS-$changesetId] [$branchName] [$changeCounter/$changeCount] [$changeType] $relativePath - Download failed, file not found"
-                        throw "stop here"
-                    }
-
-                    # Flip to linux and notify git
-
-                    # Looks like we may have to add the correct file path for the file here for git to not get index problems.
-                    # Ie we need to resolve the actuall path
-                    $fullName = $target.FullName.Trim()
-                    $realFullName = Get-RealCasedPath -path $fullName
-                    Write-Verbose "[TFS-$changesetId] [$branchName] [$changeCounter/$changeCount] [$changeType] $realFullName from $fullName"
-                    $realRelativePath = $realFullName.SubString($realFullName.Length - $relativePath.Trim().Length)
-                    $realRelativePath = $realRelativePath.Replace("\","/")
-                    Write-Verbose "[TFS-$changesetId] [$branchName] [$changeCounter/$changeCount] [$changeType] $realRelativePath - Real relative path"
-                    # Remove the file or directory  - Is this strictly required ?
-           
-
-                    invoke-git add -f "$realRelativePath" | write-verbose
-                    
-                    
-                    $qualityCheckNotApplicable = $true
-                    $fileDeleted = $false
-                    
-            }
-
-
-
-      
-            # Remove file, as last step, but not on undelete/SourceRename
-            if ($changeType -band [Microsoft.TeamFoundation.VersionControl.Client.ChangeType]::Delete -and
-                 -not ($changeType -band [Microsoft.TeamFoundation.VersionControl.Client.ChangeType]::SourceRename)) {
-                Write-Host "[TFS-$changesetId] [$branchName] [$changeCounter/$changeCount] [$changeType] $relativePath - Deleting" -ForegroundColor Gray
-
-                if (Test-Path -path $relativePath -PathType Leaf) {
-                    
-                    $gitLocalName = get-gititem -fileName $relativePath
-
-                 <#  $gitLocalName = $relativePath.Replace("\","/").Trim()
-                    $dir = [System.IO.Path]::GetDirectoryName($gitLocalName)
-                    $dir = $dir.Replace("\","/")+"/"
-                    Write-Verbose "[TFS-$changesetId] [$branchName] [$changeCounter/$changeCount] [$changeType] '$dir' '$gitLocalName' - Deleting - Searching for real relative path"
-                    $gitLocalName = invoke-git ls-files "$dir" | ? { $_ -ieq "$gitLocalName" }
-                  #>
-                    if ($gitLocalName -eq $null) {
-                        throw "File not found to delete"
-                    }
-
-                    Write-Verbose "[TFS-$changesetId] [$branchName] [$changeCounter/$changeCount] [$changeType] $gitLocalName - Deleting - Real relative path"
-                    
-                    # Remove the file or directory
-                    invoke-git rm -f "$gitLocalName" | write-verbose
-                
-                    $fileDeleted = $true
-
-
-                } else {
-                    if ($ensureDeleted) {
-                        Write-Verbose "[TFS-$changesetId] [$branchName] [$changeCounter/$changeCount] [$changeType] $gitLocalName - Deleting - Already deleted (accept)"
-                    } else {
-                        throw "File already missing?"
-                    }
-                }
-                
-            }
-        
-        } catch {
-
-            # On error disable qualitycontrol and exit
-            $WithQualityControl = $false
-            throw $_
-
-        } finally {
-
-
-   
-            # QUALITY CONTROL: 
-            if ($WithQualityControl -and $relativePath -ne "" -and ($itemType -ne [Microsoft.TeamFoundation.VersionControl.Client.ItemType]::Folder)) {
-
-                Write-Verbose "[TFS-$changesetId] [$branchName] [$changeCounter/$changeCount] [$changeType] [$itemType] [$fileDeleted] [$qualityCheckNotApplicable] $relativePath - QC Processing"
-
-                # Check resulting file 
-                $qcStatus ="Pass"
-                if (-not $fileDeleted) {
-                    if (-not $qualityCheckNotApplicable) {
-                        $tmpFileName = [System.IO.Path]::GetTempFileName()
-
-                        # Ensure previous file is not present
-                        remove-item -path $tmpFileName -force -erroraction SilentlyContinue
-
-                        $changeItem.DownloadFile($tmpFileName)
-                        if (Test-Path -path $tmpFileName) {
-                            
-                            $originalFileLength = (Get-Item -Path $relativePath).Length
-                            $downloadedFileLength = (Get-Item -Path $tmpFileName).Length
-                                
-                            if ($originalFileLength -gt 0 -and $downloadedFileLength -eq 0) {
-                                # Based on current understanding, after review, this is a TFS inconsistency, and the file is not present after after tfs dump either. Ignoring
-                                Write-Verbose "[TFS-$changesetId] [$branchName] [$changeCounter/$changeCount] [$changeType] $relativePath - QC - Downloaded 0 bytes from TFS, ignoring/corrupt TFS" 
-                                $qcStatus = "Failed & Ignored"
-                            } else {
-                                if (-not (Compare-Files -file1 $relativePath -file2 $tmpFileName)) {
-                                    Write-Verbose "[TFS-$changesetId] [$branchName] [$changeCounter/$changeCount] [$changeType] $relativePath - QC - File hash mismatch ($originalFileLength vs $downloadedFileLength)"
-                                    Write-Verbose ($change | convertto-json)
-                                                                        
-                                    Write-Host $tmpFileName
-                                    Write-Host (get-content $tmpFileName)
-                                    
-                                    throw "stop here"
-                                }
-                            }
-
-                            # Cleanup
-                            remove-item -path $tmpFileName -force -erroraction SilentlyContinue
-                        } else {
-                            Write-Verbose "[TFS-$changesetId] [$branchName] [$changeCounter/$changeCount] [$changeType] $relativePath - QC - Unable to download file from TFS, ignoring" 
-                            $qcStatus = "Failed & Ignored"
-                        }
-
-                    } else {
-                        # We have downloaded the file, so we dont need check it by downloading it again
-                        $qcStatus = "N/A"
-                    }
-                } else {
-
-                    # Check if deleted file is still present
-                    if (Test-Path -path $relativePath) {
-                        Write-Verbose "[TFS-$changesetId] [$branchName] [$changeCounter/$changeCount] [$changeType] $relativePath - QC - File still exists"
-                        throw "stop here"
-                    }
-                }
-                
-                Write-Host "[TFS-$changesetId] [$branchName] [$changeCounter/$changeCount] [$changeType] $relativePath - QC $qcStatus" -ForegroundColor Gray
-            
-
-            } 
-              
-
-            # Next item!
-            pop-location #branch
-
-        }
-    }
-
-    
-
-    # Commit changes to Git
-    foreach($branch in $branchChanges.Keys) {
-        
-        Commit-ChangesetToGit -Changeset $changeset -branchName $branch
-
-        $gitGCCounter++
-
-    }
-
-    
-   
-    if ($gitGCCounter -gt 10) {
-        $gitGCCounter = 0
-        # Disabled due to excessive failures, at least with cygwin git
-
-       # push-location $projectBranch
-        #Write-Verbose "Performing git garbage collection, every 20'th commit"
-        #invoke-git gc
-        #pop-location
-    }
-
-
-    Write-Host "[TFS-$changesetId] Changeset Completed!" -ForegroundColor Green
-    Write-Host ""
-    # reset and loop
-    $branchChanges = @{}
-}
-} finally { 
-    
-    @{
-        processedChangesets = $processedChangesets
-        processedItems = $processedItems
-        gitGCCounter = $gitGCCounter
-        branchHashTracker = $branchHashTracker
-        branches = $branches
-        processingChangesetId = $processingChangesetId
-    } | convertto-json | out-file (join-path $targetRoot "laststate.json")
-
-    write-host "state file saved"
-}
-
-# Clear the progress bar
-if ($isInPipeline) {
-    Write-Host "##vso[task.complete result=Succeeded;]DONE"
-} else {
-    Write-Progress -Activity "Replaying" -Completed
-}
-
-$endTime = Get-Date
-$duration = $endTime - $startTime
-
-Write-Host "`nConversion completed!" -ForegroundColor Green
-Write-Host "Total changesets processed: $processedChangesets" -ForegroundColor Green
-Write-Host "Total branches processed: $($branches.Keys.Count)" -ForegroundColor Green
-Write-Host "Total files processed: $processedItems" -ForegroundColor Green
-Write-Host "Total conversion time: $($duration.Hours) hours, $($duration.Minutes) minutes, $($duration.Seconds) seconds" -ForegroundColor Green
-Write-Host "Git repository location: $OutputPath" -ForegroundColor Green
-Write-Host "`nNext steps:" -ForegroundColor Cyan
-Write-Host "1. Review the Git repository to ensure everything was migrated correctly" -ForegroundColor Cyan
-Write-Host "2. Add a remote: git remote add origin <your-git-repo-url>" -ForegroundColor Cyan
-Write-Host "3. Push to your Git repository: git push -u origin main" -ForegroundColor Cyan
-
-pop-location
-
-} finally {
-    # Stop transcript if LogFile is provided
-    if ($LogFile) {
-        Stop-Transcript  -ErrorAction SilentlyContinue
-    }
+<#
+.SYNOPSIS
+    Converts a TFVC repository to Git while preserving complete history and branch structure.
+
+.DESCRIPTION
+    ConvertTo-Git.ps1 extracts TFVC history and directly replays/applies it to a Git repository.
+    This script processes all changesets chronologically through the entire branch hierarchy,
+    maintaining original timestamps, authors, and comments. It creates a consistent project rooted directory tree 
+    suitable for large projects with complex branch structures.
+
+    The script supports multiple authentication methods:
+    - Windows Integrated Authentication (default)
+    - Basic Authentication with username/password
+    - Personal Access Token (PAT) for modern Azure DevOps environments
+
+.PARAMETER TfsProject
+    The TFVC path to convert, in the format "$/ProjectName".
+    This can be the root of a project or a subfolder.
+
+.PARAMETER TfsCollection
+    The URL to your TFS/Azure DevOps collection, e.g., "https://dev.azure.com/organization" or "https://tfs.company.com/tfs/DefaultCollection".
+
+.PARAMETER OutputPath
+    The local folder where the Git repository will be created/updated.
+
+.PARAMETER PrimaryBranchName
+    The name of the TFS primary project branch and the default Git branch name.
+    Defaults to "main" if not specified.
+
+.PARAMETER FromChangesetId
+    Starting changeset ID for migration. If specified, only changes from this ID forward will be processed.
+    Defaults to 0 (process all changesets).
+
+.PARAMETER WithQualityControl
+    Switch parameter to enable additional validation. When enabled, each file version is verified against
+    the source TFVC repository to ensure integrity. This will slow down the process but ensures accuracy.
+
+.PARAMETER UseWindows
+    Switch parameter to use Windows Integrated Authentication (default if no auth method specified).
+
+.PARAMETER UseBasic
+    Switch parameter to use Basic Authentication.
+
+.PARAMETER UsePAT
+    Switch parameter to use Personal Access Token authentication.
+
+.PARAMETER Credential
+    PSCredential object containing username/password for either Windows or Basic authentication.
+    If not provided when using these methods, the script will use default Windows credentials.
+
+.PARAMETER AccessToken
+    Personal Access Token for Azure DevOps authentication.
+    If not provided but UsePAT is specified, the script will check for an environment variable named "TfsAccessToken".
+
+.PARAMETER LogFile
+    Path to write script execution log. Defaults to a timestamped file in the temp directory.
+
+.EXAMPLE
+    # Using Windows Integrated Authentication (default):
+    .\ConvertTo-Git.ps1 -TfsProject "$/ProjectName" -OutputPath "C:\OutputFolder" -TfsCollection "https://tfs.company.com/tfs/DefaultCollection"
+
+.EXAMPLE
+    # Using Windows Authentication with explicit credentials:
+    $cred = Get-Credential
+    .\ConvertTo-Git.ps1 -TfsProject "$/ProjectName" -OutputPath "C:\OutputFolder" -TfsCollection "https://tfs.company.com/tfs/DefaultCollection" -UseWindows -Credential $cred
+
+.EXAMPLE
+    # Using Basic Authentication:
+    $cred = Get-Credential
+    .\ConvertTo-Git.ps1 -TfsProject "$/ProjectName" -OutputPath "C:\OutputFolder" -TfsCollection "https://dev.azure.com/organization" -UseBasic -Credential $cred
+
+.EXAMPLE
+    # Using Personal Access Token (PAT) authentication:
+    .\ConvertTo-Git.ps1 -TfsProject "$/ProjectName" -OutputPath "C:\OutputFolder" -TfsCollection "https://dev.azure.com/organization" -UsePAT -AccessToken "your-personal-access-token"
+
+.EXAMPLE
+    # Starting migration from a specific changeset:
+    .\ConvertTo-Git.ps1 -TfsProject "$/ProjectName" -OutputPath "C:\OutputFolder" -TfsCollection "https://dev.azure.com/organization" -FromChangesetId 1000 -UsePAT -AccessToken "your-personal-access-token"
+
+.EXAMPLE
+    # Using quality control for data verification:
+    .\ConvertTo-Git.ps1 -TfsProject "$/ProjectName" -OutputPath "C:\OutputFolder" -TfsCollection "https://dev.azure.com/organization" -WithQualityControl -UsePAT -AccessToken "your-personal-access-token"
+
+.EXAMPLE
+    # Using Personal Access Token from environment variable:
+    $env:TfsAccessToken = "your-personal-access-token"
+    .\ConvertTo-Git.ps1 -TfsProject "$/ProjectName" -OutputPath "C:\OutputFolder" -TfsCollection "https://dev.azure.com/organization" -UsePAT
+
+.EXAMPLE
+    # Using in Azure DevOps pipeline:
+    # YAML pipeline:
+    # - task: PowerShell@2
+    #   inputs:
+    #     filePath: '.\ConvertTo-Git.ps1'
+    #     arguments: '-TfsProject "$/YourProject" -OutputPath "$(Build.ArtifactStagingDirectory)" -TfsCollection "https://dev.azure.com/organization" -UsePAT -AccessToken "$(TfsAccessToken)"'
+    #   displayName: 'Convert TFVC to Git'
+
+.NOTES
+    File Name      : ConvertTo-Git.ps1
+    Author         : Amund N. Letrud (Tryll)
+    
+    Performance:
+    - For large repositories, this script may take several hours to run
+    - Progress is displayed with percentage complete
+    - Compatible with Azure DevOps pipeline tasks
+    
+.LINK
+    https://github.com/Tryll/TeamFoundationServer
+#>
+[CmdletBinding(DefaultParameterSetName="UseWindows")]
+param(
+    [Parameter(Mandatory=$true)]
+    [string]$TfsProject,
+
+    [Parameter(Mandatory=$true)]
+    [string]$TfsCollection,
+    
+    [Parameter(Mandatory=$true)]
+    [string]$OutputPath,
+
+    # The name of the TFS primary project branch and the default Git branch name
+    [Parameter(Mandatory=$false)]
+    [string]$PrimaryBranchName = "main",
+
+    [Parameter(Mandatory=$false)]
+    [int]$FromChangesetId = 0,
+
+    [Parameter(mandatory=$false)]
+    [switch]$Continue,
+
+    [Parameter(mandatory=$false)]
+    [switch]$Continue,
+
+    [Parameter(Mandatory=$false)]
+    [string]$git = (if ([string]::IsNullOrEmpty($ENV:GIT_PATH)) { "git" } else { $ENV:GIT_PATH }),
+
+    # Quality control effectively checks every iteration of a file, this will slow down the process, but ensure the files are correct.
+    [Parameter(Mandatory=$false)]
+    [switch]$WithQualityControl,
+
+    [Parameter(Mandatory=$false, ParameterSetName="UseWindows")]
+    [switch]$UseWindows,
+    
+    [Parameter(Mandatory=$false, ParameterSetName="UseBasic")]
+    [switch]$UseBasic,
+
+    [Parameter(Mandatory=$false, ParameterSetName="UseWindows")]
+    [Parameter(Mandatory=$false, ParameterSetName="UseBasic")]
+    [System.Management.Automation.PSCredential]
+    [System.Management.Automation.Credential()]
+    $Credential = [System.Management.Automation.PSCredential]::Empty,
+
+    [Parameter(Mandatory=$false, ParameterSetName="UsePAT")]
+    [switch]$UsePAT,
+
+    [Parameter(Mandatory=$false, ParameterSetName="UsePAT")]
+    [string]$AccessToken = $env:TfsAccessToken,
+    
+    [Parameter(Mandatory=$false)]
+    [string]$LogFile = "$env:TEMP\convertto-git-$(Get-Date -Format 'yyyy-MM-dd-HHmmss').txt"
+
+)
+
+$global:GIT_PATH = $git
+
+# Setting code page 
+#chcp 437
+
+# Support functions
+# ********************************
+#region SupportFunctions
+
+# find branch by path, longest to shortest
+function Get-GitBranch  {
+    param ($tfsPath)
+    if ($tfsPath -eq $null) {
+        throw ("Get-GitBranch : Path cannot be null")
+    }
+
+    $currentPath = $tfsPath.Trim('/')
+    while ($currentPath -ne "" ) {
+        if ($branches.ContainsKey($currentPath)) {
+            return $branches[$currentPath]
+        }
+        # No more to check, default to main
+        if ($currentPath.LastIndexOf('/') -lt 0) {
+            break
+        }
+        $currentPath = $currentPath.Substring(0, $currentPath.LastIndexOf('/'))
+    }
+
+    # When we have processed all down to $/ the only implication is that we are looking for something not in the same project.
+    Write-Verbose "Get-GitBranch: $tfsPath is from another project on TFS."
+    throw ("Get-GitBranch: $tfsPath is from another project on TFS.")
+}
+
+# create a new branch directly from container, input should never be a file.
+function Add-GitBranch {
+    param ($fromContainer)
+    $fromContainer = $fromContainer.Trim('/')
+
+    # Find source
+    $source = Get-GitBranch($fromContainer)
+    $sourceName = $source.Name
+
+
+    $branchName = $fromContainer.Replace($projectPath,"").replace("/","-").Replace("$", "").Replace(".","-").Replace(" ","-").Trim('-')
+    if ($sourceName -eq  $branchName) {
+        Write-Verbose "Add-GitBranch: Branch $branchName already exists"
+        return $source
+    }
+    
+    Write-Verbose "Add-GitBranch: Creating branch '$branchName' from '$sourceName'"
+    $branches[$fromContainer] = @{
+        Name = $branchName
+
+        TfsPath = $fromContainer 
+
+        # Ensure the top root is removed
+        Rewrite = $fromContainer.Substring($projectPath.Length).Trim('/')
+    }
+
+    # Create the new branch folder from source branch
+    
+    push-location $sourceName
+
+    # cygwin git unable to create workstrees. oh my.
+    # git branch $branchName | write-host
+    
+    # Creates orphan branches as default, from sourceName which is always main.
+    # If this logic works, we can reduce complexity in this function.
+    # Automatically creates branch with name "branchName"
+    git worktree add -f --orphan "../$branchName" | write-verbose
+    git worktree add -f --orphan "../$branchName" | write-verbose
+
+    pop-location
+
+
+
+    return $branches[$fromContainer]
+}
+
+function Get-ItemBranch {
+    param ($path, $changesetId)
+
+
+    $changeSet = new-object Microsoft.TeamFoundation.VersionControl.Client.ChangesetVersionSpec -argumentlist @($changesetId)
+
+    do {
+        $item = new-object Microsoft.TeamFoundation.VersionControl.Client.ItemIdentifier($path,  $changeSet )
+        $branchObject = $vcs.QueryBranchObjects($item, [Microsoft.TeamFoundation.VersionControl.Client.RecursionType]::None)
+        if ($branchObject -ne $null) {
+            break
+        }
+
+        $path = $path.SubString(0, $path.LastIndexOf('/'))
+    } while ($path.Length -gt 2)
+
+    # Default to main
+    if ($path -eq  '$') {
+        # Write-Verbose "Get-ItemBranch: Defaulting to main branch for $path at TFS-$changesetId"
+        # Write-Verbose "Get-ItemBranch: Defaulting to main branch for $path at TFS-$changesetId"
+        return "$projectPath/$projectBranch"
+    }
+
+    return $path
+}
+
+function Compare-Files {
+    param (
+        [Parameter(Mandatory=$true)]
+        [string]$File1,
+        
+        [Parameter(Mandatory=$true)]
+        [string]$File2
+    )
+    
+    # Ensure the files exist
+    if (-not (Test-Path -Path $File1)) {
+        throw "File not found: $File1"
+    }
+    
+    if (-not (Test-Path -Path $File2)) {
+        throw "File not found: $File2"
+    }
+    
+    # Get full paths to avoid any path-related issues
+    #$fullPath1 = (Resolve-Path $File1).Path
+    #$fullPath2 = (Resolve-Path $File2).Path
+    #$fullPath1 = (Resolve-Path $File1).Path
+    #$fullPath2 = (Resolve-Path $File2).Path
+    
+    $fullPath1 = $File1.Replace("\","/")
+    $fullPath2 = $File2.Replace("\","/")
+    $fullPath1 = $File1.Replace("\","/")
+    $fullPath2 = $File2.Replace("\","/")
+    # Use git diff with -w to ignore all whitespace differences (including BOMs)
+    invoke-git diff --no-index --exit-code -w "$fullPath1" "$fullPath2"
+   
+    invoke-git diff --no-index --exit-code -w "$fullPath1" "$fullPath2"
+   
+    # Git returns exit code 0 if files are identical, 1 if different
+    # Return $true if files are the same (ignoring BOMs)
+    return ($LASTEXITCODE -eq 0)
+}
+
+
+function Invoke-Git {
+   
+    $gitPath = if ($global:GIT_PATH) { $global:GIT_PATH } else { if ($ENV:GIT_PATH) { $ENV:GIT_PATH } else { "git" } }
+
+    # Powershell has an inconsistency problem where piped arrays with single elements are returned as the element
+    # Escapes {} with \ for \{ \} in filepaths
+    $escapedArgs =@()
+    foreach ($arg in $args) {
+        $escapedArgs += $arg -replace '([{}])', '\$1'
+    }
+
+    $originalPreference = $ErrorActionPreference
+    $ErrorActionPreference = 'Continue'
+    # Powershell has alot of problems providing both stderr and stdout
+    $stdErr =@()
+    $stdOut = @()
+       
+    & $gitPath @escapedArgs 2>&1 | % { if($_ -is [String]) { $stdOut+=$_ } else { $stdErr+=$_.Exception.Message} }
+    $ErrorActionPreference= $originalPreference
+
+    $gitOutput = $stdErr + $stdOut
+
+    $gitOutput = $gitOutput | % { 
+            [System.Text.Encoding]::UTF8.GetString([System.Text.Encoding]::GetEncoding("IBM865").GetBytes($_)) # chcp 437, DOS-862
+    }
+   
+    # Powershell has a problem with args and string passing - Pipes in PS reduces @("asd") to just "asd"
+    if ($gitOutput -ne $null -and $gitOutput -is [String]) {
+        $gitOutput = @($gitOutput)
+    }
+
+    if ($gitOutput -ne $null){
+        $message =  $gitOutput[0]
+        if ($message.ToLower().StartsWith("warning")) {
+            Write-Warning $message
+        } 
+
+        if ($message.ToLower().StartsWith("fatal") -or $message.ToLower().StartsWith("error")) {
+            if (![String]::IsNullOrEmpty($message) -and (
+                    $message.Trim() -eq "fatal: unable to write new index file"  -or
+                    $message.Trim().EndsWith("Resource temporarily unavailable") -or
+                    $message.Trim() -eq "fatal: failed to run pack-refs"  
+                    )) {
+                Write-Warning "Retrying due to $message"
+                # Alot of failes doing this manually..
+                #invoke-git gc | write-verbose
+             
+                return Invoke-Git @args
+          
+            }
+            # fatal and others
+            throw($message)
+        }
+    }
+
+    return $gitOutput  
+}
+
+function Get-TfsItem {
+    param(
+        [Parameter(Mandatory=$true)]
+        [int]
+        $ChangesetId,
+
+        [Parameter(Mandatory=$true)]
+        [string]
+        $Item,
+
+        [Parameter(Mandatory=$false)]
+        [string]
+        $Project = $global:TFSProject,
+
+        [Parameter(Mandatory=$false)]
+        [Microsoft.TeamFoundation.VersionControl.Client.VersionControlServer]
+        $tfsConnection = $global:TFSConnection
+    ) 
+
+    if ($tfsConnection -eq $null) {
+        throw("Requires TFS Connection")
+    }
+
+    if (-not $Item.StartsWith("$") -and $Project -eq $null) {
+        throw("Unrooted relative paths are not supported, either prefix Item or specify Project")
+    }
+
+    if (-not $Item.StartsWith("$")) {
+        $Item = join-path -path $Project -childpath $Item
+        if (-not $Item.StartsWith("$")) {
+            $Item = "$/$Item"
+        }
+    }
+
+    $changeset = $tfsConnection.GetChangeset($ChangesetId)
+
+    # Ensure path is TFS styled
+    $Item = $Item.Replace("\","/")
+
+    return $changeset.changes | ? { $_.Item.ServerItem -ieq $Item}
+
+}
+
+function Get-GitItem {
+    param( [Parameter(Mandatory=$true)]
+            $fileName,
+
+            [Parameter(Mandatory=$false)]
+            $hash="HEAD") 
+
+
+    $gitLocalName = $fileName.Replace("\","/")
+     # First look in commit, fastest - identify git local case
+    $found = invoke-git show --name-only $hash | ? { $_ -ieq "$gitLocalName" }
+    if ($found -eq $null) {
+
+        # Then look in tree with direct path (faster than full recursive scan)
+        $found = invoke-git ls-tree --name-only $hash -- "$gitLocalName"
+        if ($found -eq $null) {
+            # Finally, full tree scan if direct path fails (handles case sensitivity issues)
+            Write-Verbose "Get-GitItem: Tree-scanning in $hash (slow)"
+            $found = invoke-git ls-tree -r --name-only $hash | ? { $_ -ieq "$gitLocalName" }
+        }
+
+    }
+
+    return $found
+}
+
+
+function Invoke-Git {
+   
+    $gitPath = if ($global:GIT_PATH) { $global:GIT_PATH } else { if ($ENV:GIT_PATH) { $ENV:GIT_PATH } else { "git" } }
+
+    # Powershell has an inconsistency problem where piped arrays with single elements are returned as the element
+    # Escapes {} with \ for \{ \} in filepaths
+    $escapedArgs =@()
+    foreach ($arg in $args) {
+        $escapedArgs += $arg -replace '([{}])', '\$1'
+    }
+
+    $originalPreference = $ErrorActionPreference
+    $ErrorActionPreference = 'Continue'
+    # Powershell has alot of problems providing both stderr and stdout
+    $stdErr =@()
+    $stdOut = @()
+       
+    & $gitPath @escapedArgs 2>&1 | % { if($_ -is [String]) { $stdOut+=$_ } else { $stdErr+=$_.Exception.Message} }
+    $ErrorActionPreference= $originalPreference
+
+    $gitOutput = $stdErr + $stdOut
+
+    $gitOutput = $gitOutput | % { 
+            [System.Text.Encoding]::UTF8.GetString([System.Text.Encoding]::GetEncoding("IBM865").GetBytes($_)) # chcp 437, DOS-862
+    }
+   
+    # Powershell has a problem with args and string passing - Pipes in PS reduces @("asd") to just "asd"
+    if ($gitOutput -ne $null -and $gitOutput -is [String]) {
+        $gitOutput = @($gitOutput)
+    }
+
+    if ($gitOutput -ne $null){
+        $message =  $gitOutput[0]
+        if ($message.ToLower().StartsWith("warning")) {
+            Write-Warning $message
+        } 
+
+        if ($message.ToLower().StartsWith("fatal") -or $message.ToLower().StartsWith("error")) {
+            if (![String]::IsNullOrEmpty($message) -and (
+                    $message.Trim() -eq "fatal: unable to write new index file"  -or
+                    $message.Trim().EndsWith("Resource temporarily unavailable") -or
+                    $message.Trim() -eq "fatal: failed to run pack-refs"  
+                    )) {
+                Write-Warning "Retrying due to $message"
+                # Alot of failes doing this manually..
+                #invoke-git gc | write-verbose
+             
+                return Invoke-Git @args
+          
+            }
+            # fatal and others
+            throw($message)
+        }
+    }
+
+    return $gitOutput  
+}
+
+function Get-TfsItem {
+    param(
+        [Parameter(Mandatory=$true)]
+        [int]
+        $ChangesetId,
+
+        [Parameter(Mandatory=$true)]
+        [string]
+        $Item,
+
+        [Parameter(Mandatory=$false)]
+        [string]
+        $Project = $global:TFSProject,
+
+        [Parameter(Mandatory=$false)]
+        [Microsoft.TeamFoundation.VersionControl.Client.VersionControlServer]
+        $tfsConnection = $global:TFSConnection
+    ) 
+
+    if ($tfsConnection -eq $null) {
+        throw("Requires TFS Connection")
+    }
+
+    if (-not $Item.StartsWith("$") -and $Project -eq $null) {
+        throw("Unrooted relative paths are not supported, either prefix Item or specify Project")
+    }
+
+    if (-not $Item.StartsWith("$")) {
+        $Item = join-path -path $Project -childpath $Item
+        if (-not $Item.StartsWith("$")) {
+            $Item = "$/$Item"
+        }
+    }
+
+    $changeset = $tfsConnection.GetChangeset($ChangesetId)
+
+    # Ensure path is TFS styled
+    $Item = $Item.Replace("\","/")
+
+    return $changeset.changes | ? { $_.Item.ServerItem -ieq $Item}
+
+}
+
+function Get-GitItem {
+    param( [Parameter(Mandatory=$true)]
+            $fileName,
+
+            [Parameter(Mandatory=$false)]
+            $hash="HEAD") 
+
+
+    $gitLocalName = $fileName.Replace("\","/")
+     # First look in commit, fastest - identify git local case
+    $found = invoke-git show --name-only $hash | ? { $_ -ieq "$gitLocalName" }
+    if ($found -eq $null) {
+
+        # Then look in tree with direct path (faster than full recursive scan)
+        $found = invoke-git ls-tree --name-only $hash -- "$gitLocalName"
+        if ($found -eq $null) {
+            # Finally, full tree scan if direct path fails (handles case sensitivity issues)
+            Write-Verbose "Get-GitItem: Tree-scanning in $hash (slow)"
+            $found = invoke-git ls-tree -r --name-only $hash | ? { $_ -ieq "$gitLocalName" }
+        }
+
+    }
+
+    return $found
+}
+
+
+function Get-SourceItem {
+    param($change, $changesetId, $currentBranchName)
+
+    if ($change.MergeSources -eq $null -or $change.MergeSources.Count -eq 0) {
+        throw "Get-SourceItem: change item has no sources - $changesetId $($change.Item.ServerItem)"
+    }
+   
+    # Find container, branch base path
+    $Source = @{
+        Path = $change.MergeSources[0].ServerItem
+    }
+    if ($Source.Path -eq $null) {
+        $item=$change.MergeSources[0].ServerItem
+        Write-Verbose "Get-SourceItem failed finding branch for $item from $changesetId"
+        throw "Get-SourceItem: Missing branch for $item"
+    }
+
+    $Source.BranchPath = Get-ItemBranch $Source.Path $changesetId
+
+    if (-not $Source.BranchPath.StartsWith($projectPath)) {
+        # We will support this from main thread, by always downloading - history will not be there though.
+        Write-Verbose "Get-SourceItem: $($Source.BranchPath) is not from project $projectPath"
+        throw("Get-SourceItem: Should not be here")
+    }
+
+    $Source.Branch = Get-GitBranch $Source.BranchPath
+    $Source.BranchName = $Source.Branch.Name
+    $Source.ChangesetId = $change.MergeSources[0].VersionTo
+    $Source.ChangesetIdFrom = $change.MergeSources[0].VersionFrom
+    $Source.Hash = $branchHashTracker["$($Source.BranchName)-$($Source.ChangesetId)"]
+    # Simple fix for Root, using global $projectPath
+    #if ($Source.Branch.TfsPath -eq $projectPath) {
+    #    $Source.Branch.TfsPath+="/main"
+    #}
+
+    # Ensure we have Window format paths
+    $Source.RelativePath = $Source.Path.Replace($Source.Branch.TfsPath, $Source.Branch.Rewrite).TrimStart('/').Replace('/', '\')
+
+    Write-Verbose "Get-SourceItem: [$($Source.BranchPath)]:[$($Source.Branch.TfsPath)] is [$($Source.BranchName)] [$($Source.ChangesetIdFrom)-$($Source.ChangesetId)] [$($Source.Hash)] with rewrite '$($Source.Branch.Rewrite)' for $($Source.RelativePath)"
+    Write-Verbose "Get-SourceItem: [$($Source.BranchPath)]:[$($Source.Branch.TfsPath)] is [$($Source.BranchName)] [$($Source.ChangesetIdFrom)-$($Source.ChangesetId)] [$($Source.Hash)] with rewrite '$($Source.Branch.Rewrite)' for $($Source.RelativePath)"
+
+    # Scan current first, as this will not be possible to git history scan if in current - Check if file is in current folder structure (could use git status file here)
+    # This is what TFS does, but it should really have picked from previous.
+    if ($Source.ChangesetId -eq $changesetId -and $Source.BranchName -eq $currentBranchName -and (Test-Path $Source.RelativePath)) {
+        Write-Verbose "Get-SourceItem: [$($Source.BranchPath)]:[$($Source.Branch.TfsPath)] is [$($Source.BranchName)] [$($Source.ChangesetIdFrom)-$($Source.ChangesetId)] $($Source.RelativePath) found in current path"
+        $Source.ChangesetId = $changesetId
+        $Source.Hash = $null
+
+        $Source.RelativePath = (get-gititem -fileName $Source.RelativePath)
+
+        $Source.RelativePath = (get-gititem -fileName $Source.RelativePath)
+        return $Source
+    }
+
+    if ($Source.ChangesetId -ne $changesetId -and $Source.Hash -eq $null) {
+        Write-Verbose "Get-SourceItem: Source Hash cannot be null"
+    }
+
+    # Scan in range if required
+
+    #Write-Verbose "Get-SourceItem: Not Implemented: Source range merge $($Source.ChangesetId) - $($Source.ChangesetIdFrom), using top range only for now."
+    $lastFoundIn=0
+    $lastFoundFile=""
+    $gitLocalName = $Source.RelativePath.Replace("\","/")
+
+    #Write-Verbose "Get-SourceItem: Not Implemented: Source range merge $($Source.ChangesetId) - $($Source.ChangesetIdFrom), using top range only for now."
+    $lastFoundIn=0
+    $lastFoundFile=""
+    $gitLocalName = $Source.RelativePath.Replace("\","/")
+
+    # Iterate from Top to Bottom, exit on first hit as this will be the newest change
+    for($i= $Source.ChangesetId; $i -ge $Source.ChangesetIdFrom; $i--) {
+    # Iterate from Top to Bottom, exit on first hit as this will be the newest change
+    for($i= $Source.ChangesetId; $i -ge $Source.ChangesetIdFrom; $i--) {
+
+        # Check if $i/"changesetid" is valid for this branch as a previous commit
+        if ($branchHashTracker.ContainsKey("$($Source.BranchName)-$i")) {
+            # Fetch hash from previous commit
+            $tryHash = $branchHashTracker["$($Source.BranchName)-$i"]
+        # Check if $i/"changesetid" is valid for this branch as a previous commit
+        if ($branchHashTracker.ContainsKey("$($Source.BranchName)-$i")) {
+            # Fetch hash from previous commit
+            $tryHash = $branchHashTracker["$($Source.BranchName)-$i"]
+
+            Write-Verbose "Get-SourceItem: Looking in $($Source.BranchName)-$i : $tryHash"
+
+            # First look in commit, fastest
+            $lastFoundFile = get-gititem -fileName $gitLocalName -hash $tryHash 
+            
+
+            if ($lastFoundFile -ne $null ) {
+                $lastFoundIn=$i
+                # Break on first hit
+                break
+            } else {
+                
+                # TFS supports references to deleted files, isnt that marvelous.
+                # We need to check if we are referencing a deleted file, then accept and return empty source as it is impossible to merge from a deleted commit
+                $previous = get-tfsitem -changesetid $i -item $Source.RelativePath
+                if ($previous -ne $null -and $previous.ChangeType -band [Microsoft.TeamFoundation.VersionControl.Client.ChangeType]::Delete) {
+                    Write-Verbose "Get-SourceItem: [$($Source.BranchName)] [TFS-$i] $($Source.RelativePath) Found deleted in previous TFS changeset."
+                    # Returns empty Source
+                    $Source.ChangesetId = $i
+                    $Source.Hash = $null
+                    return $Source
+                }
+
+                # Continue searching
+
+            Write-Verbose "Get-SourceItem: Looking in $($Source.BranchName)-$i : $tryHash"
+
+            # First look in commit, fastest
+            $lastFoundFile = get-gititem -fileName $gitLocalName -hash $tryHash 
+            
+
+            if ($lastFoundFile -ne $null ) {
+                $lastFoundIn=$i
+                # Break on first hit
+                break
+            } else {
+                
+                # TFS supports references to deleted files, isnt that marvelous.
+                # We need to check if we are referencing a deleted file, then accept and return empty source as it is impossible to merge from a deleted commit
+                $previous = get-tfsitem -changesetid $i -item $Source.RelativePath
+                if ($previous -ne $null -and $previous.ChangeType -band [Microsoft.TeamFoundation.VersionControl.Client.ChangeType]::Delete) {
+                    Write-Verbose "Get-SourceItem: [$($Source.BranchName)] [TFS-$i] $($Source.RelativePath) Found deleted in previous TFS changeset."
+                    # Returns empty Source
+                    $Source.ChangesetId = $i
+                    $Source.Hash = $null
+                    return $Source
+                }
+
+                # Continue searching
+
+            }
+        }
+    }
+
+
+    if ($lastFoundIn -ne 0) {
+        # using lastFoundFile to match case:
+        Write-Verbose "Get-SourceItem: Scan found file ""$lastFoundFile"" in TFS-$lastFoundIn"
+    }
+
+
+    if ($lastFoundIn -ne 0) {
+        # using lastFoundFile to match case:
+        Write-Verbose "Get-SourceItem: Scan found file ""$lastFoundFile"" in TFS-$lastFoundIn"
+
+        $Source.ChangesetId = $lastFoundIn
+        # reverting back to windows format
+        $Source.RelativePath = $lastFoundfile.Replace("/","\") 
+        $Source.Hash = $branchHashTracker["$($Source.BranchName)-$($Source.ChangesetId)"]      
+    }  else {
+
+        # No source solution found, shouldnt happen
+        throw("Get-SourceItem: Scan failed to find $($Source.RelativePath) for changeset range $($Source.ChangesetId)-$($Source.ChangesetIdFrom)")
+        $Source.ChangesetId = $lastFoundIn
+        # reverting back to windows format
+        $Source.RelativePath = $lastFoundfile.Replace("/","\") 
+        $Source.Hash = $branchHashTracker["$($Source.BranchName)-$($Source.ChangesetId)"]      
+    }  else {
+
+        # No source solution found, shouldnt happen
+        throw("Get-SourceItem: Scan failed to find $($Source.RelativePath) for changeset range $($Source.ChangesetId)-$($Source.ChangesetIdFrom)")
+    }
+
+
+
+    Write-Verbose "Get-SourceItem: [$($Source.BranchName)] [$($Source.ChangesetId)-$($Source.ChangesetIdFrom)] [$($Source.Hash)] $($Source.RelativePath)"
+
+ 
+    return $Source
+}
+
+
+function Commit-ChangesetToGit {
+    param(
+        [Microsoft.TeamFoundation.VersionControl.Client.Changeset]
+        $changeset,
+
+        [string]
+        $branchName
+    )
+
+    try {
+        push-location $branchName
+
+        # Set environment variables for commit author and date
+        $env:GIT_AUTHOR_NAME = $changeset.OwnerDisplayName
+        $env:GIT_AUTHOR_EMAIL = "$($changeset.OwnerDisplayName.Replace(' ', '.'))"
+        $env:GIT_AUTHOR_DATE = $changeset.CreationDate.ToString('yyyy-MM-dd HH:mm:ss K')
+        $env:GIT_COMMITTER_NAME = $changeset.OwnerDisplayName
+        $env:GIT_COMMITTER_EMAIL = "$($changeset.OwnerDisplayName.Replace(' ', '.'))"
+        $env:GIT_COMMITTER_DATE = $changeset.CreationDate.ToString('yyyy-MM-dd HH:mm:ss K')
+
+        
+        # Enter source branch for early commit
+    
+       
+        invoke-git status  | Write-Host
+        
+        invoke-git add -vfA | Write-Host
+     
+        # Prepare commit message, handle any type of comments and special chars
+        $commentTmpFile = [System.IO.Path]::GetTempFileName()
+        "$($changeset.Comment) [TFS-$($changeset.ChangesetId)]" | Out-File -FilePath $commentTmpFile -Encoding ASCII -NoNewline
+            
+        $currentHash = $null
+        try {
+             $currentHash = invoke-git rev-parse HEAD
+        } catch {
+            # first commit can report missing HEAD
+        }          
+
+        # Handle special  commit message chars:
+        invoke-git commit -F $commentTmpFile --allow-empty | Write-Host
+
+    
+        
+        $hash = invoke-git rev-parse HEAD  
+        
+        if ($currentHash -ne $null -and $hash -eq $currentHash) {
+            throw "Commit failed, stopping for review"
+        }
+
+        Remove-Item -Path $commentTmpFile -force
+
+        $branchHashTracker["$branchName-$changesetId"] =  $hash
+        Write-Host "[TFS-$changesetId] [$branchName] [$hash] Comitted" -ForegroundColor Gray
+      
+       
+        pop-location #sourceBranchName
+
+
+    } finally {
+
+        # Clean up environment variables
+        Remove-Item Env:\GIT_AUTHOR_NAME -ErrorAction SilentlyContinue
+        Remove-Item Env:\GIT_AUTHOR_EMAIL -ErrorAction SilentlyContinue
+        Remove-Item Env:\GIT_AUTHOR_DATE -ErrorAction SilentlyContinue
+        Remove-Item Env:\GIT_COMMITTER_NAME -ErrorAction SilentlyContinue
+        Remove-Item Env:\GIT_COMMITTER_EMAIL -ErrorAction SilentlyContinue
+        Remove-Item Env:\GIT_COMMITTER_DATE -ErrorAction SilentlyContinue
+    }
+
+}
+
+
+function Commit-ChangesetToGit {
+    param(
+        [Microsoft.TeamFoundation.VersionControl.Client.Changeset]
+        $changeset,
+
+        [string]
+        $branchName
+    )
+
+    try {
+        push-location $branchName
+
+        # Set environment variables for commit author and date
+        $env:GIT_AUTHOR_NAME = $changeset.OwnerDisplayName
+        $env:GIT_AUTHOR_EMAIL = "$($changeset.OwnerDisplayName.Replace(' ', '.'))"
+        $env:GIT_AUTHOR_DATE = $changeset.CreationDate.ToString('yyyy-MM-dd HH:mm:ss K')
+        $env:GIT_COMMITTER_NAME = $changeset.OwnerDisplayName
+        $env:GIT_COMMITTER_EMAIL = "$($changeset.OwnerDisplayName.Replace(' ', '.'))"
+        $env:GIT_COMMITTER_DATE = $changeset.CreationDate.ToString('yyyy-MM-dd HH:mm:ss K')
+
+        
+        # Enter source branch for early commit
+    
+       
+        invoke-git status  | Write-Host
+        
+        invoke-git add -vfA | Write-Host
+     
+        # Prepare commit message, handle any type of comments and special chars
+        $commentTmpFile = [System.IO.Path]::GetTempFileName()
+        "$($changeset.Comment) [TFS-$($changeset.ChangesetId)]" | Out-File -FilePath $commentTmpFile -Encoding ASCII -NoNewline
+            
+        $currentHash = $null
+        try {
+             $currentHash = invoke-git rev-parse HEAD
+        } catch {
+            # first commit can report missing HEAD
+        }          
+
+        # Handle special  commit message chars:
+        invoke-git commit -F $commentTmpFile --allow-empty | Write-Host
+
+    
+        
+        $hash = invoke-git rev-parse HEAD  
+        
+        if ($currentHash -ne $null -and $hash -eq $currentHash) {
+            throw "Commit failed, stopping for review"
+        }
+
+        Remove-Item -Path $commentTmpFile -force
+
+        $branchHashTracker["$branchName-$changesetId"] =  $hash
+        Write-Host "[TFS-$changesetId] [$branchName] [$hash] Comitted" -ForegroundColor Gray
+      
+       
+        pop-location #sourceBranchName
+
+
+    } finally {
+
+        # Clean up environment variables
+        Remove-Item Env:\GIT_AUTHOR_NAME -ErrorAction SilentlyContinue
+        Remove-Item Env:\GIT_AUTHOR_EMAIL -ErrorAction SilentlyContinue
+        Remove-Item Env:\GIT_AUTHOR_DATE -ErrorAction SilentlyContinue
+        Remove-Item Env:\GIT_COMMITTER_NAME -ErrorAction SilentlyContinue
+        Remove-Item Env:\GIT_COMMITTER_EMAIL -ErrorAction SilentlyContinue
+        Remove-Item Env:\GIT_COMMITTER_DATE -ErrorAction SilentlyContinue
+    }
+
+}
+
+function Sort-TfsChangeItems {
+    param (
+        [Parameter(Mandatory=$true)]
+        [array]$changes
+    )
+    
+    # Define operation precedence (lower number = higher priority)
+    $precedence = @{
+        [Microsoft.TeamFoundation.VersionControl.Client.ChangeType]::Delete = 1
+        [Microsoft.TeamFoundation.VersionControl.Client.ChangeType]::Rename = 2
+        [Microsoft.TeamFoundation.VersionControl.Client.ChangeType]::Add = 3
+        [Microsoft.TeamFoundation.VersionControl.Client.ChangeType]::Edit = 4
+        [Microsoft.TeamFoundation.VersionControl.Client.ChangeType]::Merge = 5
+    }
+    
+    # Sort by precedence, then by path depth (shallow to deep), then alphabetically
+    $sorted = $changes | Sort-Object -Property @(
+        # Primary sort: Operation precedence
+        @{
+            Expression = {
+                $change = $_
+                $minPrecedence = 999
+                foreach ($changeType in $precedence.Keys) {
+                    if ($change.ChangeType -band $changeType) {
+                        $minPrecedence = [Math]::Min($minPrecedence, $precedence[$changeType])
+                    }
+                }
+                return $minPrecedence
+            }
+        },
+        # Secondary sort: Path depth (folders before files)
+        @{
+            Expression = { ($_.Item.ServerItem -split '/').Count }
+        },
+        # Tertiary sort: Alphabetical by path
+        @{
+            Expression = { $_.Item.ServerItem }
+        }
+    )
+    
+    # Handle specific rename-before-add cases for the same path
+    $result = @()
+    $addItems = @{}
+    
+    foreach ($change in $sorted) {
+        if (($change.ChangeType -band [Microsoft.TeamFoundation.VersionControl.Client.ChangeType]::Add) -and 
+            ($change.Item.ItemType -band [Microsoft.TeamFoundation.VersionControl.Client.ItemType]::File)) {
+            $addItems[$change.Item.ServerItem] = $change
+        }
+        elseif (($change.ChangeType -band [Microsoft.TeamFoundation.VersionControl.Client.ChangeType]::Rename) -and 
+                $change.MergeSources.Count -gt 0 -and 
+                $addItems.ContainsKey($change.MergeSources[0].ServerItem)) {
+            # Insert rename before the corresponding add
+            $result += $change
+            $result += $addItems[$change.MergeSources[0].ServerItem]
+            $addItems.Remove($change.MergeSources[0].ServerItem)
+            continue
+        }
+        
+        # Add items that weren't part of rename pairs
+        if (-not ($addItems.ContainsValue($change))) {
+            $result += $change
+        }
+    }
+    
+    # Add any remaining add operations
+    $result += $addItems.Values
+    
+    return $result
+}
+
+
+Add-Type -TypeDefinition @"
+using System;
+using System.Runtime.InteropServices;
+using System.Text;
+
+public class PathAPI {
+    [DllImport("kernel32.dll", SetLastError = true, CharSet = CharSet.Auto)]
+    [return: MarshalAs(UnmanagedType.U4)]
+    public static extern int GetLongPathName(
+        [MarshalAs(UnmanagedType.LPTStr)]
+        string lpszShortPath,
+        [MarshalAs(UnmanagedType.LPTStr)]
+        StringBuilder lpszLongPath,
+        [MarshalAs(UnmanagedType.U4)]
+        int cchBuffer);
+}
+"@
+
+function Get-RealCasedPath {
+    param([string]$Path)
+    
+    $buffer = [System.Text.StringBuilder]::new(2048)
+    $result = [PathAPI]::GetLongPathName($Path, $buffer,  $buffer.Capacity)
+    
+    if ($result -gt 0) {
+        return $buffer.ToString(0, $result)
+    }
+    $buffer = $null
+    return $Path  # fallback to original if API call fails
+}
+
+#endregion
+
+
+
+
+# Start transcript if LogFile is provided
+try { 
+if ($LogFile) {
+    Start-Transcript -Path $LogFile -Append -ErrorAction SilentlyContinue
+    Write-Host "Logging to: $LogFile" -ForegroundColor Gray
+}
+
+# Check if running in Pipeline
+$isInPipeline = $env:TF_BUILD -eq "True"
+
+
+# Check if required .NET assemblies are available
+$vsPath = @(
+    "C:\Program Files (x86)\Microsoft Visual Studio\2019\Enterprise\Common7\IDE\CommonExtensions\Microsoft\TeamFoundation\Team Explorer",
+    "C:\Program Files (x86)\Microsoft Visual Studio\2019\Professional\Common7\IDE\CommonExtensions\Microsoft\TeamFoundation\Team Explorer",
+    "C:\Program Files (x86)\Microsoft Visual Studio\2019\Community\Common7\IDE\CommonExtensions\Microsoft\TeamFoundation\Team Explorer",
+    "C:\Program Files\Microsoft Visual Studio\2022\Enterprise\Common7\IDE\CommonExtensions\Microsoft\TeamFoundation\Team Explorer",
+    "C:\Program Files\Microsoft Visual Studio\2022\Professional\Common7\IDE\CommonExtensions\Microsoft\TeamFoundation\Team Explorer",
+    "C:\Program Files\Microsoft Visual Studio\2022\Community\Common7\IDE\CommonExtensions\Microsoft\TeamFoundation\Team Explorer"
+)
+
+$tfAssemblyFound = $false
+
+foreach ($path in $vsPath) {
+    $tfAssemblyPath = Join-Path -Path $path -ChildPath "Microsoft.TeamFoundation.VersionControl.Client.dll"
+    if (Test-Path $tfAssemblyPath) {
+
+        Write-Host "Found TFS assembly at: $tfAssemblyPath" -ForegroundColor Green
+        Add-Type -Path $tfAssemblyPath
+        
+        # Also load other required assemblies
+        $clientAssemblyPath = Join-Path -Path $path -ChildPath "Microsoft.TeamFoundation.Client.dll"
+        if (Test-Path $clientAssemblyPath) {
+            Add-Type -Path $clientAssemblyPath
+        }
+
+
+        # Also load other required assemblies
+        $clientAssemblyPath = Join-Path -Path $path -ChildPath "Microsoft.TeamFoundation.Client.dll"
+        if (Test-Path $clientAssemblyPath) {
+            Add-Type -Path $clientAssemblyPath
+        }
+        
+        $tfAssemblyFound = $true
+
+        break
+    }
+   
+}
+
+if (-not $tfAssemblyFound) {
+    Write-Host "Error: TFS client assembly not found. Please make sure Visual Studio with Team Explorer is installed." -ForegroundColor Red
+    exit 1
+}
+
+
+
+
+$gitVersion = & $git --version
+Write-Host "Git version: $gitVersion" -ForegroundColor Green
+
+
+
+# Create output directory if it doesn't exist
+if (!(Test-Path $OutputPath)) {
+    Write-Host "Creating output directory: $OutputPath" -ForegroundColor Cyan
+    New-Item -ItemType Directory -Path $OutputPath -Force | Out-Null
+}
+
+
+
+# Initialize Git repository
+Write-Host "Initializing target root $OutputPath..." -ForegroundColor Cyan
+Push-Location $OutputPath
+$targetRoot = (pwd).path
+
+
+# Connect to TFS with appropriate authentication
+Write-Host "Connecting to TFS at $TfsCollection..." -ForegroundColor Cyan
+$startTime = Get-Date
+
+try {
+    switch ($PSCmdlet.ParameterSetName) {
+        "UseWindows" {
+            # Windows Integrated Authentication logic
+            if ($Credential -ne [System.Management.Automation.PSCredential]::Empty) {
+                Write-Host "Using provided crendentials for Windows authentication" -ForegroundColor Cyan
+                $tfsCred = $Credential.GetNetworkCredential()
+            } else {
+                # Fall back to default/integrated Windows authentication
+                Write-Host "Using default Windows authentication" -ForegroundColor Cyan
+                $tfsCred = [System.Net.CredentialCache]::DefaultNetworkCredentials
+            }
+        }
+
+        "UseBasic" {
+            Write-Host "Using provided crendentials for Basic authentication" -ForegroundColor Cyan
+            $tfsCred = $cred.GetNetworkCredential()
+        }
+
+        "UsePAT" {
+            Write-Output "Using Personal Access Token authentication (Parameter or Environment TfsAccessToken)" -ForegroundColor Cyan
+            if (!$AccessToken -and !$env:TfsAccessToken) {
+                Write-Host "Error: Personal Access Token not provided" -ForegroundColor Red
+                exit 1
+            }
+            $tfsCred = New-Object System.Net.NetworkCredential("", $AccessToken)     
+        }
+    }
+
+   
+    $tfsServer = New-Object Microsoft.TeamFoundation.Client.TfsTeamProjectCollection(
+        [Uri]$TfsCollection, 
+        $tfsCred
+    )
+
+
+    # Connect to server
+    $tfsServer.Authenticate()
+    
+    $vcs = $tfsServer.GetService([Microsoft.TeamFoundation.VersionControl.Client.VersionControlServer])
+    $global:TFSConnection = $vcs
+    $global:TFSConnection = $vcs
+    Write-Host "Connected successfully" -ForegroundColor Green
+} catch {
+    Write-Host "Error connecting to TFS: $_" -ForegroundColor Red
+    exit 1
+}
+
+# Get all changesets for the specified path
+Write-Host "Retrieving history for $TfsProject (this may take a while)..." -ForegroundColor Cyan
+
+$project = $vcs.GetTeamProject($TfsProject)
+if ($project -eq $null) {
+    Write-Host "Error: Project $TfsProject not found" -ForegroundColor Red
+    exit 1
+}
+$projectPath=$project.ServerItem
+Write-Host "Found project $projectPath"
+$global:TFSProject = $projectPath
+$global:TFSProject = $projectPath
+
+$env:GIT_CONFIG_GLOBAL = Join-Path -path (pwd) -childpath ".gitconfig"
+# Default Git settings
+
+
+& $git config --global user.email "tfs@git"
+
+
+& $git config --global user.name "TFS migration"
+
+& $git config --global core.autocrlf false
+
+
+& $git config --global core.longpaths true
+# Old TFS checkins are case-insensitive, so we need to ignore case.
+
+
+& $git config --global core.ignorecase true
+
+# Disable special unicode file name treatments
+& $git config --global core.quotepath false
+
+& $git config --global --add safe.directory "*"
+
+& $git config --global --add safe.directory "*"
+
+
+# Create the first main branch folder and initialize Git
+$projectBranch = "main"
+
+
+
+# Initialize State
+
+# Track all branches, with default branch first:
+$branches = @{
+    # The first and default branch and way to catch all floating TFS folders
+    "$projectPath" = @{
+        Name = $PrimaryBranchName
+        TfsPath = "$projectPath" 
+        Rewrite = ""
+    }
+}
+
+$processedChangesets = 0
+$processedItems = 0
+$gitGCCounter = 0
+$branchHashTracker = @{}
+$processingChangesetId = 0
+
+if ($Continue -and (Test-Path "laststate.json")) {
+    
+    Add-Type -AssemblyName System.Web.Extensions
+    $serializer = New-Object System.Web.Script.Serialization.JavaScriptSerializer
+    $state = $serializer.DeserializeObject((get-content laststate.json ))
+  
+$processingChangesetId = 0
+
+if ($Continue -and (Test-Path "laststate.json")) {
+    
+    Add-Type -AssemblyName System.Web.Extensions
+    $serializer = New-Object System.Web.Script.Serialization.JavaScriptSerializer
+    $state = $serializer.DeserializeObject((get-content laststate.json ))
+  
+    $processedChangesets = $state.processedChangesets
+    $processedItems = $state.processedItems
+    $gitGCCounter = $state.gitGCCounter
+    $branchHashTracker = $state.branchHashTracker
+    $branches  = $state.branches
+    if ($state.processingChangesetId -gt 0) {
+        $FromChangesetId  = $state.processingChangesetId
+    }
+
+    Write-Host "Rolling back to prepare for $FromChangesetId"
+    push-location $projectBranch
+    git reset --hard HEAD
+    git clean -fd
+    git gc
+    pop-location
+    Write-Host "Resuming processing from $FromChangesetId"
+}
+
+    if ($state.processingChangesetId -gt 0) {
+        $FromChangesetId  = $state.processingChangesetId
+    }
+
+    Write-Host "Rolling back to prepare for $FromChangesetId"
+    push-location $projectBranch
+    git reset --hard HEAD
+    git clean -fd
+    git gc
+    pop-location
+    Write-Host "Resuming processing from $FromChangesetId"
+}
+
+
+
+# New Repository or Continue:
+if (-not (Test-path (join-path $projectBranch ".git"))) {
+    Write-Host "Creating repository $projectBranch"
+    $d = New-Item -ItemType Directory -Path $projectBranch -Force
+    Push-Location $projectBranch
+    & $git init -b $projectBranch
+    & $git commit -m "init" --allow-empty
+    Pop-Location
+
+} else {
+  Write-Host "Using existing repository $projectBranch"
+
+}
+
+
+$longPathsValue = Get-ItemProperty -Path "HKLM:\SYSTEM\CurrentControlSet\Control\FileSystem" -Name "LongPathsEnabled" -ErrorAction SilentlyContinue
+if ($null -eq $longPathsValue -or $longPathsValue.LongPathsEnabled -ne 1) {
+    Write-Host "Warning: Long Paths not enabled for Windows!" -ForegroundColor Cyan
+} else {
+    Write-Host "Confirmed Long Paths is enabled for Windows"
+}
+
+
+# track changes to branches, will git commit to each branch
+$branchChanges = @{}
+
+
+
+$fromVersion = $null
+if ($FromChangesetId -gt 0) {
+    $fromVersion = new-object Microsoft.TeamFoundation.VersionControl.Client.ChangesetVersionSpec $FromChangesetId
+}
+
+# DOWNLOAD all TFS Project history
+$history = $vcs.QueryHistory(
+    $projectPath,
+    [Microsoft.TeamFoundation.VersionControl.Client.VersionSpec]::Latest,
+    0,
+    [Microsoft.TeamFoundation.VersionControl.Client.RecursionType]::Full,
+    $null,
+    $fromVersion,
+    $null,
+    [int]::MaxValue,    # Get all changesets
+    $false, # Don't Include details yet
+    $false  # Don't include download info to improve performance
+)
+
+# Sort changesets by date (oldest first)
+$sortedHistory = $history | Sort-Object CreationDate
+
+$totalChangesets = $sortedHistory.Count
+Write-Host "Found $totalChangesets changesets - processing from oldest to newest" -ForegroundColor Green
+
+$totalChangesets +=$FromChangesetId
+$totalChangesets +=$FromChangesetId
+
+try {   # Finally block to save state.
+
+# Process each changeset
+foreach ($cs in $sortedHistory) {
+    $processedChangesets++
+    $changesetId=$cs.ChangesetId
+    $progressPercent = [math]::Round(($processedChangesets / $totalChangesets) * 100, 2)
+
+    # Display / Progress updates
+    if ($isInPipeline) {
+        Write-Host "##vso[task.setprogress value=$progressPercent;]Changeset $changesetId # $processedChangesets / $totalChangesets ($progressPercent%)"
+    } else {
+        Write-Progress -Activity "Replaying" -Status "Changeset $changesetId # $processedChangesets / $totalChangesets ($progressPercent%)" -PercentComplete $progressPercent
+    }
+
+    Write-Host "[TFS-$changesetId] Processing Changeset $changesetId, $($cs.OwnerDisplayName) @ $($cs.CreationDate.ToString('yyyy-MM-dd HH:mm:ss'))" -ForegroundColor Cyan
+    
+    # Get detailed changeset info
+    $changeset = $vcs.GetChangeset($cs.ChangesetId)
+    $changes = $vcs.GetChangesForChangeset($cs.ChangesetId, $true,  [int]::MaxValue, $null, $null, $true)
+    $changeCount = $changes.Count
+    Write-Host "[TFS-$changesetId] Changeset with $changeCount changes" -ForegroundColor Gray
+   
+
+    # Process each change in the changeset
+    $changeCounter=0
+    $changesetId=0
+    $relativePath =""
+
+    # Need to address "Add" vs "Rename" so that the order will be correct, Rename first the Add on the same file.
+    # This will be handled as inplace replacement if discovered.
+    Write-Verbose "Ensuring Rename < Add in changes"
+    $ordered = Sort-TfsChangeItems -changes $changes
+
+
+    foreach ($change in $ordered) {
+
+        $changeCounter++
+        $changeItem = $change.Item
+        $changesetId = [Int]::Parse($changeItem.ChangesetId)
+        $processingChangesetId = $changesetId
+        $processingChangesetId = $changesetId
+        $changeType = [Microsoft.TeamFoundation.VersionControl.Client.ChangeType]($change.ChangeType)
+        $itemType = [Microsoft.TeamFoundation.VersionControl.Client.ItemType]($changeItem.ItemType)
+        $itemId= [Int]::Parse($changeItem.ItemId)
+        $itemPath = $changeItem.ServerItem
+        $processedItems++
+        $forceAddNoSource = $false
+        $ensureDeleted = $false
+        $ensureDeleted = $false
+        $fileDeleted = $false
+        $qualityCheckNotApplicable = $false
+
+
+        # Abort on mysterious change
+        if ($change.MergeSources.Count -gt 1) {
+            Write-Warning "[TFS-$changesetId]  [$changeCounter/$changeCount] [$changeType] $itemPath Has multiple merge sources"
+        } 
+            
+        # Skip changes not in the specified path
+        if ($itemPath.StartsWith($projectPath) -eq $false) {
+            Write-Host "[TFS-$changesetId] [UNKNOWN] [$changeCounter/$changeCount] [$changeType] $itemPath - skipping, out of project" -ForegroundColor Yellow
+            continue
+        }
+        if ($itemPath -eq $projectPath) {
+            continue
+        }  
+    
+        # Retrieve TFS Branch for item in changeset
+        $tfsBranchPath=  Get-ItemBranch $itemPath $changesetId
+        if ($tfsBranchPath -eq $null) {
+            $tfsBranchPath = "$projectPath/$projectBranch"
+        }
+
+    
+        # Check if we have a defined branch:
+        $branch = Get-GitBranch($tfsBranchPath)
+
+        # Check if we have a branch change:
+        $path =$branch.TfsPath
+        if ($path -eq $projectPath) {
+            $path+="/$projectBranch"
+        }
+        if ($branch -eq $null -or $path -ne $tfsBranchPath) {
+            $branch = Add-GitBranch($tfsBranchPath)
+            $branchName=$branch.Name 
+            Write-Host "[TFS-$changesetId] [$branchName] [$changeCounter/$changeCount] [$changeType] $itemPath - Creating branch $branchName" -ForegroundColor Yellow
+        }
+        $branchName=$branch.Name
+        
+        # Find file relative path by branch name (folder) and item path replaced with branch local path.
+        # This is the magic that will ensure we track the same files across branches.
+        $relativePath = $itemPath.Replace($branch.TfsPath, $branch.Rewrite).TrimStart('/').Replace('/', '\')
+
+        # Enter Branch:
+        Write-Host "[TFS-$changesetId] [$branchName] [$changeCounter/$changeCount] [$changeType] [$itemType] $relativePath - Processing" -ForegroundColor Cyan
+
+
+        push-location $branchName
+        $branchChanges[$branchName] = $true
+
+
+
+        try { #  try/finally for pop-location and  quality control
+
+    
+    
+
+
+            # Retrieve files from a Source changeset, and prepare for other actions later
+            # Merging/Branching and Rename (Rename essentially acts as a merge with source, since we are branching early)
+            if (($changeType -band [Microsoft.TeamFoundation.VersionControl.Client.ChangeType]::Merge -or
+                 $changeType -band [Microsoft.TeamFoundation.VersionControl.Client.ChangeType]::Branch -or
+                 $changeType -band [Microsoft.TeamFoundation.VersionControl.Client.ChangeType]::Rename -or
+                 $changeType -band [Microsoft.TeamFoundation.VersionControl.Client.ChangeType]::SourceRename -or
+                 $changeType -band [Microsoft.TeamFoundation.VersionControl.Client.ChangeType]::Undelete -or
+                 $changeType -band [Microsoft.TeamFoundation.VersionControl.Client.ChangeType]::Rollback  )) {
+                
+
+                # Out of project route
+                if ($change.MergeSources.Count -gt 0 -and -not $change.MergeSources[0].ServerItem.StartsWith($projectPath)) {
+                    Write-Host "[TFS-$changesetId] [$branchName] [$changeCounter/$changeCount] [$changeType] $relativePath - Is not from our project $projectPath!" -ForegroundColor Gray
+                    $forceAddNoSource = $true
+                }
+
+                # TFS No Op in GIT
+                if ($changeType -band [Microsoft.TeamFoundation.VersionControl.Client.ChangeType]::Delete -and 
+                    $changeType -band [Microsoft.TeamFoundation.VersionControl.Client.ChangeType]::SourceRename) {
+
+                    Write-Host "[TFS-$changesetId] [$branchName] [$changeCounter/$changeCount] [$changeType] $relativePath - Delete+SourceRename is NO-OP" -ForegroundColor Gray
+                    $qualityCheckNotApplicable = $true
+                    #Next Item!
+                    continue
+                }
+
+
+                # The change item is a branch/merge with a source reference
+                if (-not $forceAddNoSource -and $change.MergeSources.Count -gt 0) {
+                
+                    # Lets ignore folders in merge/branch, as files are processed subsequently and git handles folders better/to good
+                    if ($itemType -eq [Microsoft.TeamFoundation.VersionControl.Client.ItemType]::Folder) {
+                        Write-Host "[TFS-$changesetId] [$branchName] [$changeCounter/$changeCount] [$changeType] $relativePath - Merging/Rename/Branch - ignoring container operations" -ForegroundColor Gray
+                        $qualityCheckNotApplicable = $true
+                        # Next item!
+                        continue
+                    }
+
+                    <# "Merge" operations on TFS without Edit or Branch is really nothing, and can be ignored if same source/target - from the perspective of GIT and change tracking.
+                    if ($changeType -eq ($changeType -band [Microsoft.TeamFoundation.VersionControl.Client.ChangeType]::Merge)
+                        ) {
+                    <# "Merge" operations on TFS without Edit or Branch is really nothing, and can be ignored if same source/target - from the perspective of GIT and change tracking.
+                    if ($changeType -eq ($changeType -band [Microsoft.TeamFoundation.VersionControl.Client.ChangeType]::Merge)
+                        ) {
+                        Write-Host "[TFS-$changesetId] [$branchName] [$changeCounter/$changeCount] [$changeType] $relativePath - Merging without Edit/Branch is a NO-OP in GIT" -ForegroundColor Gray
+                        # There is nothing to check
+                        $qualityCheckNotApplicable = $true
+
+                        # Next item!
+                        continue
+                    } #>
+                    } #>
+
+                     # "Delete" + "Merge" + "SourceRename" => a file was renamed (and the source file "deleted") originally, there is nothing to track here as there is nothing to do.
+                     if ($changeType -eq ($changeType -band [Microsoft.TeamFoundation.VersionControl.Client.ChangeType]::Merge -and 
+                                          $changeType -band [Microsoft.TeamFoundation.VersionControl.Client.ChangeType]::SourceRename -and
+                                          $changeType -band [Microsoft.TeamFoundation.VersionControl.Client.ChangeType]::Delete)) {
+                        Write-Host "[TFS-$changesetId] [$branchName] [$changeCounter/$changeCount] [$changeType] $relativePath - Delete+Merge+SourceReName is a NO-OP in GIT" -ForegroundColor Gray
+                        # There is nothing to check
+                        $qualityCheckNotApplicable = $true
+
+                        # Next item!
+                        continue
+                    }
+                    
+
+
+
+                    # Get source item
+                    $source = Get-SourceItem $change $changesetId $branchName
+                    $sourceBranchName = $source.BranchName
+                    $sourceChangesetId = $source.ChangesetId
+                    $sourcehash = $source.Hash
+                    $sourceRelativePath = $source.RelativePath
+                    
+                    Write-Host "[TFS-$changesetId] [$branchName] [$changeCounter/$changeCount] [$changeType] $relativePath - from [tfs-$sourceChangesetId][$sourceBranchName][$sourcehash]" -ForegroundColor Gray
+          
+
+                    # Check if we are merging from another branch in the same changeset, this case would not allow checkout to function properly
+                    if ($changesetId -eq  $sourceChangesetId -and $branchName -ne $sourceBranchName -and $sourcehash -eq $null) {
+                        Write-Verbose "[TFS-$changesetId] [$branchName] [$changeCounter/$changeCount] [$changeType] $relativePath - Reference is intra changeset, commiting early"
+                 
+                        pop-location # Exit current branch
+
+                        Commit-ChangesetToGit -Changeset $changeset -branchName $sourceBranchName
+                        
+                        Write-Host "[TFS-$changesetId] [$branchName] [$changeCounter/$changeCount] [$changeType] $relativePath - from [tfs-$sourceChangesetId][$sourceBranchName][$sourcehash] Commit updated!" -ForegroundColor Gray
+                        Commit-ChangesetToGit -Changeset $changeset -branchName $sourceBranchName
+                        
+                        Write-Host "[TFS-$changesetId] [$branchName] [$changeCounter/$changeCount] [$changeType] $relativePath - from [tfs-$sourceChangesetId][$sourceBranchName][$sourcehash] Commit updated!" -ForegroundColor Gray
+          
+                      
+                      
+                        # Reenter branch
+                        push-location $branchName
+
+                      
+                      
+                        # Reenter branch
+                        push-location $branchName
+
+
+                        # Source branch dont need changeset finalization commit.
+                        # IF this comes again, we'll overwrite branchHashTracker and be unable to refer to earlier commits from tfs.
+                        # Expecting TFS to submitt its changes in sequence, so that this does not happen!
+                        $branchChanges.Remove($sourceBranchName)
+                        
+                        
+                    }
+                    
+
+
+                    # Takes current branch head, incase we need to revert a file
+                    $backupHead = $null
+                    # Do not restore backup if move is in same changeset/branch/commit, the rename is rename
+                    # Source has to exist
+                    if ($sourcehash -ne $null -and (Test-Path -path $sourceRelativePath)) {
+                        # If file exists in target branch, we need to revert it back to original state
+                        if ($sourceBranchName -ne $branchName) {
+                            push-location ..\$sourceBranchName
+                        }
+                        $backupHead = invoke-git rev-parse HEAD
+                        if ($sourceBranchName -ne $branchName) {
+                            pop-location
+                        }
+                        if ($sourceBranchName -ne $branchName) {
+                            push-location ..\$sourceBranchName
+                        }
+                        $backupHead = invoke-git rev-parse HEAD
+                        if ($sourceBranchName -ne $branchName) {
+                            pop-location
+                        }
+                    }
+                    
+                    
+                    # What do we do for branches created in same changeset that we want to copy from here!
+
+                    # CHECKOUT from hash, it that exists - else file is local to branch:
+                    if ($sourcehash -ne $null) { # -and $changeItem.DeletionId -eq 0) {
+                    if ($sourcehash -ne $null) { # -and $changeItem.DeletionId -eq 0) {
+
+                        #$sourceRelativePath = $sourceRelativePath.Replace("/","\") # Flip path seps back
+
+                        Write-Verbose "Checking out $sourceRelativePath from $sourcehash"
+                        $sourceRelativePath = $sourceRelativePath.Replace("\","/")
+
+                     
+                        invoke-git checkout -f $sourcehash -- "$sourceRelativePath" | write-verbose
+              
+                        
+                        $sourceRelativePath = $sourceRelativePath.Replace("\","/")
+
+                     
+                        invoke-git checkout -f $sourcehash -- "$sourceRelativePath" | write-verbose
+              
+                        
+                        # We need to flip this back for this to work
+                        $sourceRelativePath = $sourceRelativePath.Replace("/","\")
+                      
+                       
+                    } else {
+                        <#if ($changeItem.DeletionId -gt 0) {
+                        <#if ($changeItem.DeletionId -gt 0) {
+                              
+                                # Decision: Will not forward merge deleted items, by findit it and removing it.
+                                # This could lead to a problem later when a file is request "undeleted", we'll have to look it up at that time.
+                                # This approach keeps GIT history correct.
+                                Write-Verbose "$sourceRelativePath is intended to be deleted"
+                                $fileDeleted = $true
+                                # Avoiding move processing
+                                $sourceRelativePath = $relativePath
+                                
+                        } #>
+                        } #>
+                    }
+                    
+
+                    # CHECKOUT RENAME: Source and Destination is not the same : (GIT PROBLEMS:)
+                    if ($sourceRelativePath -ne $relativePath) {
+
+                  
+                        # Continue with normal rename
+                        Write-Verbose "Renaming intermediate $sourceRelativePath to target $relativePath"
+
+                        # Ensure folder structure exists, and remove the target file
+                        $targetFile = new-item -path $relativePath -type file -force -erroraction SilentlyContinue 
+                        remove-item -path $relativePath -force -erroraction SilentlyContinue | Out-Null
+
+                        # Flip to linux style
+                        $sourceRelativePath=$sourceRelativePath.Replace("\","/") # Flip to linux path seps
+                        $relativePath = $relativePath.Replace("\","/")
+
+                        Write-Verbose "Renaming intermediate native $sourceRelativePath to target $relativePath"
+                        invoke-git mv -f "$sourceRelativePath" "$relativePath" | write-verbose
+
+                        invoke-git mv -f "$sourceRelativePath" "$relativePath" | write-verbose
+
+
+                        if ($backupHead -ne $null) {
+                            Write-Verbose "Reverting intermediate $sourceRelativePath from $backupHead"
+                            
+                            invoke-git checkout -f $backupHead -- "$sourceRelativePath" | write-verbose
+                            
+                            invoke-git checkout -f $backupHead -- "$sourceRelativePath" | write-verbose
+                        }
+
+                        
+                        # Flip back to windows
+                        $relativePath = $relativePath.Replace("/","\")
+                        $sourceRelativePath = $sourceRelativePath.Replace("/","\") 
+             
+                    }
+
+
+                    # Let it continue to Edit!
+                } else {
+
+                    Write-Verbose "[TFS-$changesetId] [$branchName] [$changeCounter/$changeCount] [$changeType] $relativePath - Without source"
+
+                    if ($changeType -band [Microsoft.TeamFoundation.VersionControl.Client.ChangeType]::Delete) {
+                        Write-Verbose "[TFS-$changesetId] [$branchName] [$changeCounter/$changeCount] [$changeType] $relativePath - Without source, deleting"
+                        $ensureDeleted = $true
+                    } else {
+                        Write-Verbose "[TFS-$changesetId] [$branchName] [$changeCounter/$changeCount] [$changeType] $relativePath - Without source, adding"
+                        # Continue processing as normal file
+                        $forceAddNoSource = $true
+                    }
+                    
+                    Write-Verbose "[TFS-$changesetId] [$branchName] [$changeCounter/$changeCount] [$changeType] $relativePath - Without source"
+
+                    if ($changeType -band [Microsoft.TeamFoundation.VersionControl.Client.ChangeType]::Delete) {
+                        Write-Verbose "[TFS-$changesetId] [$branchName] [$changeCounter/$changeCount] [$changeType] $relativePath - Without source, deleting"
+                        $ensureDeleted = $true
+                    } else {
+                        Write-Verbose "[TFS-$changesetId] [$branchName] [$changeCounter/$changeCount] [$changeType] $relativePath - Without source, adding"
+                        # Continue processing as normal file
+                        $forceAddNoSource = $true
+                    }
+                    
+                }
+              
+            }
+     
+
+            # Create Folder
+            if ($itemType -band [Microsoft.TeamFoundation.VersionControl.Client.ItemType]::Folder) {
+
+                Write-Host "[TFS-$changesetId] [$branchName] [$changeCounter/$changeCount] [$changeType] $relativePath" -ForegroundColor Gray
+
+                if ($changeType -band [Microsoft.TeamFoundation.VersionControl.Client.ChangeType]::Delete) {
+                    Write-Host "[TFS-$changesetId] [$branchName] [$changeCounter/$changeCount] [$changeType] $relativePath - Folder - ignoring container delete operations" -ForegroundColor Gray
+
+                    # Next item!
+                    continue
+                }
+                
+                new-item -path $relativePath -type directory -force -erroraction SilentlyContinue | Out-Null
+
+                # Next item!
+                continue
+                
+            }
+
+      
+
+      
+        
+          # Add/Edit - Downloading:
+            if ($changeType -band [Microsoft.TeamFoundation.VersionControl.Client.ChangeType]::Add -or 
+                $changeType -band [Microsoft.TeamFoundation.VersionControl.Client.ChangeType]::Edit -or 
+                $changeType -band [Microsoft.TeamFoundation.VersionControl.Client.ChangeType]::Encoding -or  # Easier to just download the state TFS wants this to be, to ensure equal hash
+                $changeType -band [Microsoft.TeamFoundation.VersionControl.Client.ChangeType]::Rename -or    # Stand alone (or with sourcerename in changeset) can have modified content...
+                $changeType -band [Microsoft.TeamFoundation.VersionControl.Client.ChangeType]::Encoding -or  # Easier to just download the state TFS wants this to be, to ensure equal hash
+                $changeType -band [Microsoft.TeamFoundation.VersionControl.Client.ChangeType]::Rename -or    # Stand alone (or with sourcerename in changeset) can have modified content...
+                $forceAddNoSource ) {
+        
+                # Default Commit File action: Edit, Add, Branch without source and so on:
+                Write-Host "[TFS-$changesetId] [$branchName] [$changeCounter/$changeCount] [$changeType] $relativePath - Downloading" -ForegroundColor Gray
+
+          
+          
+                    # Creates the target file and directory structure
+                    $target = new-item -path $relativePath -itemType File -force -erroraction silentlycontinue
+                    remove-item -path $relativePath
+                
+                    $changeItem.DownloadFile($target.FullName)
+
+                    if (-not (Test-Path -path $target.FullName)) {
+                        Write-Verbose "[TFS-$changesetId] [$branchName] [$changeCounter/$changeCount] [$changeType] $relativePath - Download failed, file not found"
+                        throw "stop here"
+                    }
+
+                    # Flip to linux and notify git
+
+                    # Looks like we may have to add the correct file path for the file here for git to not get index problems.
+                    # Ie we need to resolve the actuall path
+                    $fullName = $target.FullName.Trim()
+                    $realFullName = Get-RealCasedPath -path $fullName
+                    Write-Verbose "[TFS-$changesetId] [$branchName] [$changeCounter/$changeCount] [$changeType] $realFullName from $fullName"
+                    $realRelativePath = $realFullName.SubString($realFullName.Length - $relativePath.Trim().Length)
+                    $realRelativePath = $realRelativePath.Replace("\","/")
+                    Write-Verbose "[TFS-$changesetId] [$branchName] [$changeCounter/$changeCount] [$changeType] $realRelativePath - Real relative path"
+                    Write-Verbose "[TFS-$changesetId] [$branchName] [$changeCounter/$changeCount] [$changeType] $realRelativePath - Real relative path"
+                    # Remove the file or directory  - Is this strictly required ?
+           
+
+                    invoke-git add -f "$realRelativePath" | write-verbose
+                    
+           
+
+                    invoke-git add -f "$realRelativePath" | write-verbose
+                    
+                    
+                    $qualityCheckNotApplicable = $true
+                    $fileDeleted = $false
+                    
+            }
+
+
+
+      
+            # Remove file, as last step, but not on undelete/SourceRename
+            if ($changeType -band [Microsoft.TeamFoundation.VersionControl.Client.ChangeType]::Delete -and
+                 -not ($changeType -band [Microsoft.TeamFoundation.VersionControl.Client.ChangeType]::SourceRename)) {
+                Write-Host "[TFS-$changesetId] [$branchName] [$changeCounter/$changeCount] [$changeType] $relativePath - Deleting" -ForegroundColor Gray
+
+                if (Test-Path -path $relativePath -PathType Leaf) {
+                    
+                    $gitLocalName = get-gititem -fileName $relativePath
+
+                 <#  $gitLocalName = $relativePath.Replace("\","/").Trim()
+                    $dir = [System.IO.Path]::GetDirectoryName($gitLocalName)
+                    $dir = $dir.Replace("\","/")+"/"
+                    Write-Verbose "[TFS-$changesetId] [$branchName] [$changeCounter/$changeCount] [$changeType] '$dir' '$gitLocalName' - Deleting - Searching for real relative path"
+                    $gitLocalName = invoke-git ls-files "$dir" | ? { $_ -ieq "$gitLocalName" }
+                  #>
+                    if ($gitLocalName -eq $null) {
+                        throw "File not found to delete"
+                    }
+
+                    Write-Verbose "[TFS-$changesetId] [$branchName] [$changeCounter/$changeCount] [$changeType] $gitLocalName - Deleting - Real relative path"
+                    
+                    # Remove the file or directory
+                    invoke-git rm -f "$gitLocalName" | write-verbose
+                
+                    $fileDeleted = $true
+
+
+                } else {
+                    if ($ensureDeleted) {
+                        Write-Verbose "[TFS-$changesetId] [$branchName] [$changeCounter/$changeCount] [$changeType] $gitLocalName - Deleting - Already deleted (accept)"
+                    } else {
+                        throw "File already missing?"
+                    }
+                }
+                
+                if (Test-Path -path $relativePath -PathType Leaf) {
+                    
+                    $gitLocalName = get-gititem -fileName $relativePath
+
+                 <#  $gitLocalName = $relativePath.Replace("\","/").Trim()
+                    $dir = [System.IO.Path]::GetDirectoryName($gitLocalName)
+                    $dir = $dir.Replace("\","/")+"/"
+                    Write-Verbose "[TFS-$changesetId] [$branchName] [$changeCounter/$changeCount] [$changeType] '$dir' '$gitLocalName' - Deleting - Searching for real relative path"
+                    $gitLocalName = invoke-git ls-files "$dir" | ? { $_ -ieq "$gitLocalName" }
+                  #>
+                    if ($gitLocalName -eq $null) {
+                        throw "File not found to delete"
+                    }
+
+                    Write-Verbose "[TFS-$changesetId] [$branchName] [$changeCounter/$changeCount] [$changeType] $gitLocalName - Deleting - Real relative path"
+                    
+                    # Remove the file or directory
+                    invoke-git rm -f "$gitLocalName" | write-verbose
+                
+                    $fileDeleted = $true
+
+
+                } else {
+                    if ($ensureDeleted) {
+                        Write-Verbose "[TFS-$changesetId] [$branchName] [$changeCounter/$changeCount] [$changeType] $gitLocalName - Deleting - Already deleted (accept)"
+                    } else {
+                        throw "File already missing?"
+                    }
+                }
+                
+            }
+        
+        } catch {
+
+            # On error disable qualitycontrol and exit
+            $WithQualityControl = $false
+            throw $_
+
+        } finally {
+
+
+   
+            # QUALITY CONTROL: 
+            if ($WithQualityControl -and $relativePath -ne "" -and ($itemType -ne [Microsoft.TeamFoundation.VersionControl.Client.ItemType]::Folder)) {
+
+                Write-Verbose "[TFS-$changesetId] [$branchName] [$changeCounter/$changeCount] [$changeType] [$itemType] [$fileDeleted] [$qualityCheckNotApplicable] $relativePath - QC Processing"
+
+                # Check resulting file 
+                $qcStatus ="Pass"
+                if (-not $fileDeleted) {
+                    if (-not $qualityCheckNotApplicable) {
+                        $tmpFileName = [System.IO.Path]::GetTempFileName()
+                        $tmpFileName = [System.IO.Path]::GetTempFileName()
+
+                        # Ensure previous file is not present
+                        remove-item -path $tmpFileName -force -erroraction SilentlyContinue
+
+                        $changeItem.DownloadFile($tmpFileName)
+                        if (Test-Path -path $tmpFileName) {
+                            
+                            $originalFileLength = (Get-Item -Path $relativePath).Length
+                            $downloadedFileLength = (Get-Item -Path $tmpFileName).Length
+                                
+                            if ($originalFileLength -gt 0 -and $downloadedFileLength -eq 0) {
+                                # Based on current understanding, after review, this is a TFS inconsistency, and the file is not present after after tfs dump either. Ignoring
+                                Write-Verbose "[TFS-$changesetId] [$branchName] [$changeCounter/$changeCount] [$changeType] $relativePath - QC - Downloaded 0 bytes from TFS, ignoring/corrupt TFS" 
+                                $qcStatus = "Failed & Ignored"
+                            } else {
+                                if (-not (Compare-Files -file1 $relativePath -file2 $tmpFileName)) {
+                                    Write-Verbose "[TFS-$changesetId] [$branchName] [$changeCounter/$changeCount] [$changeType] $relativePath - QC - File hash mismatch ($originalFileLength vs $downloadedFileLength)"
+                                    Write-Verbose ($change | convertto-json)
+                                                                        
+                                    Write-Host $tmpFileName
+                                    Write-Host (get-content $tmpFileName)
+                                    
+                                    throw "stop here"
+                                }
+                            }
+
+                            # Cleanup
+                            remove-item -path $tmpFileName -force -erroraction SilentlyContinue
+                        } else {
+                            Write-Verbose "[TFS-$changesetId] [$branchName] [$changeCounter/$changeCount] [$changeType] $relativePath - QC - Unable to download file from TFS, ignoring" 
+                            $qcStatus = "Failed & Ignored"
+                        }
+
+                    } else {
+                        # We have downloaded the file, so we dont need check it by downloading it again
+                        $qcStatus = "N/A"
+                    }
+                } else {
+
+                    # Check if deleted file is still present
+                    if (Test-Path -path $relativePath) {
+                        Write-Verbose "[TFS-$changesetId] [$branchName] [$changeCounter/$changeCount] [$changeType] $relativePath - QC - File still exists"
+                        throw "stop here"
+                    }
+                }
+                
+                Write-Host "[TFS-$changesetId] [$branchName] [$changeCounter/$changeCount] [$changeType] $relativePath - QC $qcStatus" -ForegroundColor Gray
+            
+
+            } 
+              
+
+            # Next item!
+            pop-location #branch
+
+        }
+    }
+
+    
+    
+
+    # Commit changes to Git
+    foreach($branch in $branchChanges.Keys) {
+        
+        Commit-ChangesetToGit -Changeset $changeset -branchName $branch
+    # Commit changes to Git
+    foreach($branch in $branchChanges.Keys) {
+        
+        Commit-ChangesetToGit -Changeset $changeset -branchName $branch
+
+        $gitGCCounter++
+        $gitGCCounter++
+
+    }
+    }
+
+    
+   
+    if ($gitGCCounter -gt 10) {
+        $gitGCCounter = 0
+        # Disabled due to excessive failures, at least with cygwin git
+
+       # push-location $projectBranch
+        #Write-Verbose "Performing git garbage collection, every 20'th commit"
+        #invoke-git gc
+        #pop-location
+        # Disabled due to excessive failures, at least with cygwin git
+
+       # push-location $projectBranch
+        #Write-Verbose "Performing git garbage collection, every 20'th commit"
+        #invoke-git gc
+        #pop-location
+    }
+
+
+    Write-Host "[TFS-$changesetId] Changeset Completed!" -ForegroundColor Green
+    Write-Host ""
+    # reset and loop
+    $branchChanges = @{}
+}
+} finally { 
+    
+    @{
+        processedChangesets = $processedChangesets
+        processedItems = $processedItems
+        gitGCCounter = $gitGCCounter
+        branchHashTracker = $branchHashTracker
+        branches = $branches
+        processingChangesetId = $processingChangesetId
+        processingChangesetId = $processingChangesetId
+    } | convertto-json | out-file (join-path $targetRoot "laststate.json")
+
+    write-host "state file saved"
+}
+
+# Clear the progress bar
+if ($isInPipeline) {
+    Write-Host "##vso[task.complete result=Succeeded;]DONE"
+} else {
+    Write-Progress -Activity "Replaying" -Completed
+}
+
+$endTime = Get-Date
+$duration = $endTime - $startTime
+
+Write-Host "`nConversion completed!" -ForegroundColor Green
+Write-Host "Total changesets processed: $processedChangesets" -ForegroundColor Green
+Write-Host "Total branches processed: $($branches.Keys.Count)" -ForegroundColor Green
+Write-Host "Total files processed: $processedItems" -ForegroundColor Green
+Write-Host "Total conversion time: $($duration.Hours) hours, $($duration.Minutes) minutes, $($duration.Seconds) seconds" -ForegroundColor Green
+Write-Host "Git repository location: $OutputPath" -ForegroundColor Green
+Write-Host "`nNext steps:" -ForegroundColor Cyan
+Write-Host "1. Review the Git repository to ensure everything was migrated correctly" -ForegroundColor Cyan
+Write-Host "2. Add a remote: git remote add origin <your-git-repo-url>" -ForegroundColor Cyan
+Write-Host "3. Push to your Git repository: git push -u origin main" -ForegroundColor Cyan
+
+pop-location
+
+} finally {
+    # Stop transcript if LogFile is provided
+    if ($LogFile) {
+        Stop-Transcript  -ErrorAction SilentlyContinue
+    }
 }